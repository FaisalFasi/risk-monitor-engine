--- conflicted
+++ resolved
@@ -1,23 +1,7 @@
 import React from 'react';
-<<<<<<< HEAD
+
 import { MobileDashboard } from '@/components/dashboard/MobileDashboard';
 
 export default function DashboardPage() {
   return <MobileDashboard />;
-=======
-
-
-import { MainDashboard } from '@/components/dashboard/MainDashboard';
- 
-
-export default function DashboardPage() {
-  return (
-    <div className="min-h-screen bg-gradient-to-br from-slate-50 to-blue-50 dark:from-slate-900 dark:to-slate-800">
-
-
-      <MainDashboard />
-
-    </div>
-  );
->>>>>>> c2739363
 }