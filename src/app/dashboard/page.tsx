--- conflicted
+++ resolved
@@ -1,6 +1,5 @@
 import React from 'react';
 
-<<<<<<< HEAD
 import { RealContractDashboard } from '@/components/dashboard/RealContractDashboard';
 
 export default function DashboardPage() {
@@ -9,11 +8,5 @@
       <RealContractDashboard />
     </div>
   );
-=======
-import { MobileDashboard } from '@/components/dashboard/MobileDashboard';
 
-export default function DashboardPage() {
-  return <MobileDashboard />;
-
->>>>>>> b8f6f2ce
 }