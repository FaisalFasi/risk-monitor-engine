--- conflicted
+++ resolved
@@ -1,24 +1,13 @@
 import React from 'react';
-<<<<<<< HEAD
+
 import { RealContractDashboard } from '@/components/dashboard/RealContractDashboard';
-=======
-
-
-import { MainDashboard } from '@/components/dashboard/MainDashboard';
- 
->>>>>>> c2739363
 
 export default function DashboardPage() {
   return (
     <div className="min-h-screen bg-gradient-to-br from-slate-50 to-blue-50 dark:from-slate-900 dark:to-slate-800">
-<<<<<<< HEAD
+
       <RealContractDashboard />
-=======
 
-
-      <MainDashboard />
-
->>>>>>> c2739363
     </div>
   );
 }