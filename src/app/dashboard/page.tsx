--- conflicted
+++ resolved
@@ -1,20 +1,8 @@
 import React from 'react';
 import { RealContractDashboard } from '@/components/dashboard/RealContractDashboard';
-<<<<<<< HEAD
- 
-=======
-import { RealContractDashboard } from '@/components/dashboard/RealContractDashboard';
->>>>>>> 92a2aaff
 
 export default function DashboardPage() {
   return (
     <div className="min-h-screen bg-gradient-to-br from-slate-50 to-blue-50 dark:from-slate-900 dark:to-slate-800">
-<<<<<<< HEAD
       <RealContractDashboard />
-
-=======
-       <RealContractDashboard />
-    </div>
-  );
->>>>>>> 92a2aaff
 }