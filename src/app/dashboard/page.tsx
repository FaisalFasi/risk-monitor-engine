--- conflicted
+++ resolved
@@ -6,8 +6,4 @@
   return (
     <div className="min-h-screen bg-gradient-to-br from-slate-50 to-blue-50 dark:from-slate-900 dark:to-slate-800">
       <RealContractDashboard />
-<<<<<<< HEAD
-
-=======
->>>>>>> 5caaee4a
 }