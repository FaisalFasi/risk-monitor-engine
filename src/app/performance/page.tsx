'use client';

<<<<<<< HEAD
import { useState, useEffect, useCallback, useMemo } from 'react';
// Agent interface defined locally since we don't have a types file
=======
import { useState, useEffect } from 'react';
import { Header } from '@/components/Header';
import { ResponsiveHeader } from '@/components/ResponsiveHeader';
import { MobileBottomSheet } from '@/components/MobileBottomSheet';
import { useResponsive, useMobileSheet } from '@/hooks/useResponsive';

>>>>>>> 74d34a54
interface Agent {
  id: string;
  name: string;
  metadata: {
    category: string;
    description: string;
    version: string;
    tags: string[];
  };
  score: {
    overall: number;
    provenance: number;
    performance: number;
    perception: number;
<<<<<<< HEAD
    verification?: number;
=======
>>>>>>> 74d34a54
  };
  credibilityTier: string;
  status: string;
}
<<<<<<< HEAD
import { Header } from '@/components/Header';

interface PerformanceMetric {
  agentId: string;
  timestamp: Date;
  apr: number;
  ltv: number;
  aum: number;
  volatility: number;
  sharpeRatio: number;
  maxDrawdown: number;
  healthFactor: number;
  utilization: number;
}

interface PerformanceAlert {
  id: string;
  agentId: string;
  type: 'warning' | 'critical' | 'info';
  message: string;
  timestamp: Date;
  resolved: boolean;
=======

interface PerformanceMetrics {
  totalTransactions: number;
  successRate: number;
  avgResponseTime: number;
  uptime: number;
  errorRate: number;
  throughput: number;
  latency: number;
  availability: number;
}

interface AlertData {
  id: string;
  type: 'warning' | 'error' | 'info';
  message: string;
  timestamp: Date;
>>>>>>> 74d34a54
}

export default function PerformancePage() {
  const [agents, setAgents] = useState<Agent[]>([]);
  const [selectedAgentId, setSelectedAgentId] = useState<string>('');
  const [loading, setLoading] = useState(true);
  const [error, setError] = useState<string | null>(null);
<<<<<<< HEAD
  const [performanceMetrics, setPerformanceMetrics] = useState<PerformanceMetric[]>([]);
  const [alerts, setAlerts] = useState<PerformanceAlert[]>([]);
  const [isMonitoring, setIsMonitoring] = useState(false);
  const [refreshInterval, setRefreshInterval] = useState(30);

  // Move all hooks before any conditional returns
  const selectedAgent = agents.find(agent => agent.id === selectedAgentId);

  const performanceStats = useMemo(() => {
    const total = agents.length;
    const high = agents.filter(a => a.score.performance >= 90).length;
    const good = agents.filter(a => a.score.performance >= 80 && a.score.performance < 90).length;
    const average = agents.filter(a => a.score.performance >= 70 && a.score.performance < 80).length;
    const low = agents.filter(a => a.score.performance < 70).length;
    const avgPerformance = total > 0 ? Math.round(agents.reduce((sum, a) => sum + a.score.performance, 0) / total) : 0;
    
    return { total, high, good, average, low, avgPerformance };
  }, [agents]);

  const fetchAgents = useCallback(async () => {
    try {
      setLoading(true);
      setError(null);
      const response = await fetch('/api/agents');
      const data = await response.json();
      if (data.success && data.data) {
        setAgents(data.data);
        if (data.data.length > 0 && !selectedAgentId) {
          setSelectedAgentId(data.data[0].id);
        }
      } else {
        throw new Error('Failed to fetch agents');
      }
    } catch (error) {
      console.error('Error fetching agents:', error);
      setError(error instanceof Error ? error.message : 'Failed to fetch agents');
    } finally {
      setLoading(false);
    }
  }, [selectedAgentId]);

  const generatePerformanceMetrics = useCallback(() => {
    if (!selectedAgent) return;

    const metrics: PerformanceMetric[] = [];
    const baseMetrics = {
      apr: 8 + (selectedAgent.score.performance / 100) * 12,
      ltv: 50 + (selectedAgent.score.overall / 100) * 30,
      aum: 100000 + (selectedAgent.score.performance / 100) * 900000,
      volatility: 20 - (selectedAgent.score.overall / 100) * 15,
      sharpeRatio: (selectedAgent.score.performance / 100) * 2 + 0.5,
      maxDrawdown: 30 - (selectedAgent.score.overall / 100) * 20,
      healthFactor: 1.5 + (selectedAgent.score.overall / 100) * 0.5,
      utilization: 40 + (selectedAgent.score.overall / 100) * 40
    };

    // Generate 24 hours of hourly data
    for (let i = 23; i >= 0; i--) {
      const timestamp = new Date();
      timestamp.setHours(timestamp.getHours() - i);
      
      const variation = (Math.random() - 0.5) * 0.1;
      
      metrics.push({
        agentId: selectedAgent.id,
        timestamp,
        apr: Math.round((baseMetrics.apr * (1 + variation)) * 100) / 100,
        ltv: Math.round((baseMetrics.ltv * (1 + variation)) * 100) / 100,
        aum: Math.round(baseMetrics.aum * (1 + variation)),
        volatility: Math.round((baseMetrics.volatility * (1 + variation)) * 100) / 100,
        sharpeRatio: Math.round((baseMetrics.sharpeRatio * (1 + variation)) * 100) / 100,
        maxDrawdown: Math.round((baseMetrics.maxDrawdown * (1 + variation)) * 100) / 100,
        healthFactor: Math.round((baseMetrics.healthFactor * (1 + variation)) * 100) / 100,
        utilization: Math.round((baseMetrics.utilization * (1 + variation)) * 100) / 100
      });
    }

    setPerformanceMetrics(metrics);
  }, [selectedAgent]);

  const generateAlerts = useCallback(() => {
    if (!selectedAgent) return;

    const newAlerts: PerformanceAlert[] = [];
    
    if (selectedAgent.score.performance < 70) {
      newAlerts.push({
        id: `alert_${Date.now()}_1`,
        agentId: selectedAgent.id,
        type: 'warning',
        message: `Performance score below threshold: ${selectedAgent.score.performance}`,
        timestamp: new Date(),
        resolved: false
      });
    }

    if (selectedAgent.score.overall < 60) {
      newAlerts.push({
        id: `alert_${Date.now()}_2`,
        agentId: selectedAgent.id,
        type: 'critical',
        message: `Overall score critically low: ${selectedAgent.score.overall}`,
        timestamp: new Date(),
        resolved: false
      });
    }

    setAlerts(prev => [...newAlerts, ...prev]);
  }, [selectedAgent]);

  useEffect(() => {
    fetchAgents();
  }, [fetchAgents]);

  useEffect(() => {
    if (selectedAgent) {
      generatePerformanceMetrics();
      generateAlerts();
    }
  }, [selectedAgent, generatePerformanceMetrics, generateAlerts]);
=======
  const [timeRange, setTimeRange] = useState<'1h' | '24h' | '7d' | '30d'>('24h');
  const [refreshInterval, setRefreshInterval] = useState<number>(30);
  const [isAutoRefresh, setIsAutoRefresh] = useState(true);
  
  // Responsive state management
  const { isMobile, isTablet, isDesktop, viewport } = useResponsive();
  const agentSheet = useMobileSheet();
  const [showMobileMenu, setShowMobileMenu] = useState(false);

  useEffect(() => {
    const fetchAgents = async () => {
      try {
        setLoading(true);
        setError(null);
        const response = await fetch('/api/agents');

        if (!response.ok) {
          throw new Error(`HTTP error! status: ${response.status}`);
        }

        const data = await response.json();
        if (data.success && data.data) {
          setAgents(data.data);
          if (data.data.length > 0 && !selectedAgentId) {
            setSelectedAgentId(data.data[0].id);
          }
        } else {
          throw new Error(data.message || 'Failed to fetch agents');
        }
      } catch (error) {
        console.error('Error fetching agents:', error);
        setError(error instanceof Error ? error.message : 'Failed to fetch agents');
      } finally {
        setLoading(false);
      }
    };

    fetchAgents();
  }, [selectedAgentId]);

  // Auto-refresh functionality
  useEffect(() => {
    if (!isAutoRefresh) return;

    const interval = setInterval(() => {
      // Trigger a re-render to update timestamps and simulate real-time data
      setRefreshInterval(prev => prev);
    }, refreshInterval * 1000);

    return () => clearInterval(interval);
  }, [isAutoRefresh, refreshInterval]);
>>>>>>> 74d34a54

  useEffect(() => {
    if (isMonitoring && selectedAgent) {
      const interval = setInterval(() => {
        generatePerformanceMetrics();
      }, refreshInterval * 1000);

<<<<<<< HEAD
      return () => clearInterval(interval);
    }
  }, [isMonitoring, selectedAgent, refreshInterval, generatePerformanceMetrics]);

  const resolveAlert = (alertId: string) => {
    setAlerts(prev => prev.map(alert => 
      alert.id === alertId ? { ...alert, resolved: true } : alert
    ));
=======
  // Enhanced performance metrics generator
  const generateMetrics = (agent: Agent): PerformanceMetrics => {
    const basePerformance = agent.score.performance / 100;
    const baseOverall = agent.score.overall / 100;
    
    return {
      totalTransactions: Math.floor(5000 + basePerformance * 45000),
      successRate: Math.min(96 + basePerformance * 4, 100),
      avgResponseTime: Math.max(25, 180 - basePerformance * 155),
      uptime: Math.min(99.1 + baseOverall * 0.9, 100),
      errorRate: Math.max(0.05, 3 - basePerformance * 2.95),
      throughput: Math.floor(200 + basePerformance * 800),
      latency: Math.max(10, 100 - basePerformance * 90),
      availability: Math.min(99.5 + baseOverall * 0.5, 100)
    };
  };

  // Generate mock alerts
  const generateAlerts = (agent: Agent): AlertData[] => {
    const alerts: AlertData[] = [];
    const metrics = generateMetrics(agent);
    
    if (metrics.errorRate > 1) {
      alerts.push({
        id: '1',
        type: 'warning',
        message: `Error rate elevated: ${metrics.errorRate.toFixed(2)}%`,
        timestamp: new Date(Date.now() - 300000) // 5 minutes ago
      });
    }
    
    if (metrics.avgResponseTime > 150) {
      alerts.push({
        id: '2',
        type: 'error',
        message: `High response time: ${metrics.avgResponseTime.toFixed(0)}ms`,
        timestamp: new Date(Date.now() - 600000) // 10 minutes ago
      });
    }
    
    if (metrics.uptime < 99.5) {
      alerts.push({
        id: '3',
        type: 'info',
        message: `Uptime below target: ${metrics.uptime.toFixed(2)}%`,
        timestamp: new Date(Date.now() - 900000) // 15 minutes ago
      });
    }
    
    return alerts;
  };

  const getPerformanceStatus = (score: number) => {
    if (score >= 95) return { label: 'Excellent', color: 'text-emerald-600 dark:text-emerald-400', bg: 'bg-emerald-50 dark:bg-emerald-900/20' };
    if (score >= 85) return { label: 'Good', color: 'text-blue-600 dark:text-blue-400', bg: 'bg-blue-50 dark:bg-blue-900/20' };
    if (score >= 70) return { label: 'Fair', color: 'text-yellow-600 dark:text-yellow-400', bg: 'bg-yellow-50 dark:bg-yellow-900/20' };
    return { label: 'Poor', color: 'text-red-600 dark:text-red-400', bg: 'bg-red-50 dark:bg-red-900/20' };
>>>>>>> 74d34a54
  };

  if (loading) {
    return (
      <div className="min-h-screen bg-gradient-to-br from-slate-50 via-blue-50 to-indigo-100 dark:from-slate-900 dark:via-blue-900 dark:to-indigo-900">
        <Header />
        <div className="flex items-center justify-center min-h-[80vh]">
          <div className="text-center">
<<<<<<< HEAD
            <div className="relative mb-8">
              <div className="animate-spin rounded-full h-16 w-16 border-4 border-blue-200 dark:border-blue-800 mx-auto"></div>
              <div className="animate-spin rounded-full h-16 w-16 border-t-4 border-blue-600 absolute top-0 left-1/2 transform -translate-x-1/2"></div>
            </div>
            <div className="bg-white/80 dark:bg-slate-800/80 backdrop-blur-xl rounded-2xl px-8 py-6 shadow-xl border border-slate-200/50 dark:border-slate-700/50">
              <h3 className="text-xl font-bold text-slate-900 dark:text-slate-100 mb-2">Loading Performance Data</h3>
              <p className="text-slate-600 dark:text-slate-400">Fetching agent metrics and monitoring data...</p>
=======
            <div className="relative">
              <div className="animate-spin rounded-full h-20 w-20 border-4 border-blue-200 dark:border-blue-800 border-t-blue-600 dark:border-t-blue-400 mx-auto mb-6"></div>
              <div className="absolute inset-0 rounded-full h-20 w-20 border-4 border-purple-200 dark:border-purple-800 border-t-purple-600 dark:border-t-purple-400 mx-auto animate-spin" style={{ animationDirection: 'reverse', animationDuration: '1.5s' }}></div>
            </div>
            <div className="bg-white/95 dark:bg-slate-800/95 backdrop-blur-xl rounded-3xl px-8 py-6 shadow-2xl border border-slate-200/50 dark:border-slate-700/50 max-w-md">
              <h3 className="text-2xl font-bold text-slate-900 dark:text-slate-100 mb-3">Loading Performance Analytics</h3>
              <p className="text-slate-600 dark:text-slate-400 mb-4">Initializing real-time monitoring systems...</p>
              <div className="w-full bg-slate-200 dark:bg-slate-700 rounded-full h-2">
                <div className="bg-gradient-to-r from-blue-600 to-purple-600 h-2 rounded-full animate-pulse" style={{ width: '75%' }}></div>
              </div>
>>>>>>> 74d34a54
            </div>
          </div>
        </div>
      </div>
    );
  }

  if (error) {
    return (
      <div className="min-h-screen bg-gradient-to-br from-slate-50 via-blue-50 to-indigo-100 dark:from-slate-900 dark:via-blue-900 dark:to-indigo-900">
        <Header />
        <div className="flex items-center justify-center min-h-[80vh]">
<<<<<<< HEAD
          <div className="text-center max-w-md mx-auto px-4">
            <div className="bg-white/90 dark:bg-slate-800/90 backdrop-blur-xl rounded-3xl p-8 shadow-2xl border border-slate-200/50 dark:border-slate-700/50">
              <div className="inline-flex items-center justify-center w-20 h-20 bg-gradient-to-br from-red-500 to-orange-500 rounded-full mb-6 shadow-xl">
                <svg className="w-10 h-10 text-white" fill="none" stroke="currentColor" viewBox="0 0 24 24">
                  <path strokeLinecap="round" strokeLinejoin="round" strokeWidth={2} d="M12 9v2m0 4h.01m-6.938 4h13.856c1.54 0 2.502-1.667 1.732-2.5L13.732 4c-.77-.833-1.964-.833-2.732 0L3.34 16.5c-.77.833.192 2.5 1.732 2.5z" />
                </svg>
=======
          <div className="text-center max-w-lg mx-auto px-4">
            <div className="bg-white/95 dark:bg-slate-800/95 backdrop-blur-xl rounded-3xl p-8 shadow-2xl border border-slate-200/50 dark:border-slate-700/50">
              <div className="w-20 h-20 bg-gradient-to-br from-red-100 to-red-200 dark:from-red-900/30 dark:to-red-800/30 rounded-full flex items-center justify-center mx-auto mb-6">
                <svg className="w-10 h-10 text-red-600 dark:text-red-400" fill="none" stroke="currentColor" viewBox="0 0 24 24">
                  <path strokeLinecap="round" strokeLinejoin="round" strokeWidth={2} d="M12 9v2m0 4h.01m-6.938 4h13.856c1.54 0 2.502-1.667 1.732-2.5L13.732 4c-.77-.833-1.964-.833-2.732 0L3.732 16.5c-.77.833.192 2.5 1.732 2.5z" />
                </svg>
              </div>
              <h3 className="text-2xl font-bold text-red-600 dark:text-red-400 mb-4">System Connection Error</h3>
              <p className="text-slate-600 dark:text-slate-400 mb-6 leading-relaxed">{error}</p>
              <div className="flex flex-col sm:flex-row gap-3 justify-center">
                <button
                  onClick={() => window.location.reload()}
                  className="px-6 py-3 bg-red-600 hover:bg-red-700 text-white font-semibold rounded-xl transition-all duration-200 transform hover:scale-105 shadow-lg"
                >
                  Retry Connection
                </button>
                <button
                  onClick={() => setError(null)}
                  className="px-6 py-3 bg-slate-200 dark:bg-slate-700 hover:bg-slate-300 dark:hover:bg-slate-600 text-slate-700 dark:text-slate-300 font-semibold rounded-xl transition-all duration-200"
                >
                  Dismiss
                </button>
>>>>>>> 74d34a54
              </div>
              <h3 className="text-2xl font-bold text-red-600 dark:text-red-400 mb-3">Connection Error</h3>
              <p className="text-slate-600 dark:text-slate-400 mb-6 leading-relaxed">{error}</p>
              <button
                onClick={() => fetchAgents()}
                className="w-full px-6 py-3 bg-gradient-to-r from-red-600 to-orange-600 hover:from-red-700 hover:to-orange-700 text-white font-semibold rounded-xl transition-all duration-200 shadow-lg hover:shadow-xl hover:scale-105"
              >
                Try Again
              </button>
            </div>
          </div>
        </div>
      </div>
    );
  }
<<<<<<< HEAD

  const currentMetrics = performanceMetrics[0];

  return (
    <div className="min-h-screen bg-gradient-to-br from-slate-50 via-blue-50 to-indigo-100 dark:from-slate-900 dark:via-blue-900 dark:to-indigo-900">
      <Header />
      
      {/* Modern Hero Section */}
      <div className="relative overflow-hidden bg-gradient-to-r from-blue-600/5 via-purple-600/5 to-indigo-600/5 dark:from-blue-400/10 dark:via-purple-400/10 dark:to-indigo-400/10">
        <div className="absolute inset-0 overflow-hidden">
          <div className="absolute -top-40 -right-32 w-80 h-80 bg-gradient-to-br from-blue-400/20 to-purple-600/20 rounded-full blur-3xl animate-pulse"></div>
          <div className="absolute -bottom-40 -left-32 w-80 h-80 bg-gradient-to-tr from-indigo-400/20 to-blue-600/20 rounded-full blur-3xl animate-pulse delay-1000"></div>
        </div>
        
        <div className="relative container mx-auto px-4 sm:px-6 lg:px-8 py-12 sm:py-16">
          <div className="text-center max-w-4xl mx-auto">
            <div className="inline-flex items-center justify-center w-20 h-20 sm:w-24 sm:h-24 bg-gradient-to-br from-blue-600 via-purple-600 to-indigo-600 rounded-3xl mb-8 shadow-2xl hover:shadow-3xl transition-all duration-500 hover:scale-110">
              <svg className="w-10 h-10 sm:w-12 sm:h-12 text-white" fill="none" stroke="currentColor" viewBox="0 0 24 24">
                <path strokeLinecap="round" strokeLinejoin="round" strokeWidth={1.5} d="M9 19v-6a2 2 0 00-2-2H5a2 2 0 00-2 2v6a2 2 0 002 2h2a2 2 0 002-2zm0 0V9a2 2 0 012-2h2a2 2 0 012 2v10m-6 0a2 2 0 002 2h2a2 2 0 002-2m0 0V5a2 2 0 012-2h2a2 2 0 012 2v14a2 2 0 01-2 2h-2a2 2 0 01-2-2z" />
              </svg>
            </div>
            
            <h1 className="text-4xl sm:text-5xl md:text-6xl font-black bg-gradient-to-r from-blue-600 via-purple-600 to-indigo-600 bg-clip-text text-transparent mb-6 leading-tight tracking-tight">
              Performance
              <span className="block text-3xl sm:text-4xl md:text-5xl mt-2 bg-gradient-to-r from-indigo-600 via-blue-600 to-purple-600 bg-clip-text text-transparent">
                Monitoring
              </span>
            </h1>
            
            <p className="text-lg sm:text-xl md:text-2xl text-slate-600 dark:text-slate-300 mb-10 leading-relaxed max-w-3xl mx-auto font-light">
              Real-time monitoring of agent performance metrics, alerts, and comprehensive analytics
            </p>
            
            {/* Enhanced Stats Grid */}
            <div className="grid grid-cols-2 md:grid-cols-4 gap-4 sm:gap-6 max-w-4xl mx-auto">
              <div className="bg-white/90 dark:bg-slate-800/90 backdrop-blur-xl rounded-2xl p-4 sm:p-6 shadow-xl border border-slate-200/50 dark:border-slate-700/50 hover:scale-105 transition-all duration-300 group">
                <div className="text-2xl sm:text-3xl font-black text-slate-900 dark:text-slate-100 mb-2 group-hover:text-blue-600 dark:group-hover:text-blue-400 transition-colors">
                  {performanceStats.total}
                </div>
                <div className="text-sm text-slate-600 dark:text-slate-400 font-medium">Total Agents</div>
              </div>
              
              <div className="bg-white/90 dark:bg-slate-800/90 backdrop-blur-xl rounded-2xl p-4 sm:p-6 shadow-xl border border-slate-200/50 dark:border-slate-700/50 hover:scale-105 transition-all duration-300 group">
                <div className="text-2xl sm:text-3xl font-black text-green-600 dark:text-green-400 mb-2 group-hover:scale-110 transition-transform">
                  {performanceStats.high}
                </div>
                <div className="text-sm text-slate-600 dark:text-slate-400 font-medium">High Performance</div>
              </div>
              
              <div className="bg-white/90 dark:bg-slate-800/90 backdrop-blur-xl rounded-2xl p-4 sm:p-6 shadow-xl border border-slate-200/50 dark:border-slate-700/50 hover:scale-105 transition-all duration-300 group">
                <div className="text-2xl sm:text-3xl font-black text-blue-600 dark:text-blue-400 mb-2 group-hover:scale-110 transition-transform">
                  {performanceStats.avgPerformance}%
                </div>
                <div className="text-sm text-slate-600 dark:text-slate-400 font-medium">Avg Performance</div>
              </div>
              
              <div className="bg-white/90 dark:bg-slate-800/90 backdrop-blur-xl rounded-2xl p-4 sm:p-6 shadow-xl border border-slate-200/50 dark:border-slate-700/50 hover:scale-105 transition-all duration-300 group">
                <div className="text-2xl sm:text-3xl font-black text-purple-600 dark:text-purple-400 mb-2 group-hover:scale-110 transition-transform">
                  {alerts.filter(a => !a.resolved).length}
                </div>
                <div className="text-sm text-slate-600 dark:text-slate-400 font-medium">Active Alerts</div>
              </div>
            </div>
          </div>
        </div>
      </div>

      <main className="container mx-auto px-4 sm:px-6 lg:px-8 pb-12 sm:pb-16 -mt-8 relative z-10">
        <div className="grid grid-cols-1 lg:grid-cols-12 gap-6 lg:gap-8">
          
          {/* Enhanced Agent Selection Sidebar */}
          <div className="lg:col-span-4 xl:col-span-3">
            <div className="bg-white/95 dark:bg-slate-800/95 backdrop-blur-xl rounded-3xl shadow-2xl border border-slate-200/50 dark:border-slate-700/50 overflow-hidden">
              <div className="bg-gradient-to-r from-blue-600/10 via-purple-600/10 to-indigo-600/10 dark:from-blue-400/20 dark:via-purple-400/20 dark:to-indigo-400/20 p-6 border-b border-slate-200/50 dark:border-slate-700/50">
                <h2 className="text-xl font-black text-slate-900 dark:text-slate-100 mb-2">Agent Selection</h2>
                <p className="text-sm text-slate-600 dark:text-slate-400">Choose an agent to monitor</p>
              </div>
              
              <div className="p-6 max-h-96 overflow-y-auto custom-scrollbar">
                <div className="space-y-3">
                  {agents.map((agent, index) => (
                    <button
                      key={agent.id}
                      onClick={() => setSelectedAgentId(agent.id)}
                      className={`w-full text-left p-4 rounded-2xl border-2 transition-all duration-300 hover:scale-[1.02] hover:shadow-lg group ${
                        selectedAgentId === agent.id
                          ? 'border-blue-500 bg-gradient-to-br from-blue-50 via-purple-50 to-indigo-50 dark:from-blue-900/30 dark:via-purple-900/30 dark:to-indigo-900/30 shadow-lg scale-[1.02]'
                          : 'border-slate-200 dark:border-slate-600 hover:border-slate-300 dark:hover:border-slate-500 bg-white dark:bg-slate-700/50'
                      }`}
                      style={{ animationDelay: `${index * 0.05}s` }}
                    >
                      <div className="flex items-start justify-between mb-3">
                        <div className="flex-1 min-w-0">
                          <h3 className="font-bold text-lg text-slate-900 dark:text-slate-100 truncate group-hover:text-blue-600 dark:group-hover:text-blue-400 transition-colors mb-1">
                            {agent.name}
                          </h3>
                          <p className="text-sm text-slate-600 dark:text-slate-400 line-clamp-2 leading-relaxed">
                            {agent.metadata.description}
                          </p>
                        </div>
                        <div className="flex flex-col items-end space-y-2 ml-4">
                          <span className={`px-3 py-1.5 text-xs font-bold rounded-full shadow-sm ${
                            agent.score.performance >= 90 ? 'bg-green-100 text-green-800 dark:bg-green-900/30 dark:text-green-400' :
                            agent.score.performance >= 80 ? 'bg-blue-100 text-blue-800 dark:bg-blue-900/30 dark:text-blue-400' :
                            agent.score.performance >= 70 ? 'bg-yellow-100 text-yellow-800 dark:bg-yellow-900/30 dark:text-yellow-400' :
                            agent.score.performance >= 60 ? 'bg-orange-100 text-orange-800 dark:bg-orange-900/30 dark:text-orange-400' :
                            'bg-red-100 text-red-800 dark:bg-red-900/30 dark:text-red-400'
                          }`}>
                            {agent.score.performance}
                          </span>
                        </div>
                      </div>
                      
                      <div className="flex items-center justify-between">
                        <div className="flex items-center space-x-2">
                          <div className="w-2 h-2 bg-blue-500 rounded-full"></div>
                          <span className="text-sm font-medium text-slate-600 dark:text-slate-400">
                            {agent.credibilityTier}
                          </span>
                        </div>
                        <svg className={`w-5 h-5 transition-all duration-300 ${selectedAgentId === agent.id ? 'rotate-90 text-blue-500 scale-110' : 'text-slate-400 group-hover:text-slate-600 dark:group-hover:text-slate-300'}`} fill="none" stroke="currentColor" viewBox="0 0 24 24">
                          <path strokeLinecap="round" strokeLinejoin="round" strokeWidth={2} d="M9 5l7 7-7 7" />
                        </svg>
                      </div>
                    </button>
                  ))}
=======

  return (
    <div className="min-h-screen bg-gradient-to-br from-slate-50 via-blue-50 to-indigo-100 dark:from-slate-900 dark:via-blue-900 dark:to-indigo-900">
      {/* Responsive Header */}
      {isMobile || isTablet ? (
        <ResponsiveHeader
          title="Performance Analytics"
          onMenuClick={() => setShowMobileMenu(true)}
          onAgentSelectorClick={agentSheet.open}
          showAgentSelector={agents.length > 0}
          selectedAgentName={selectedAgent?.name}
        />
      ) : (
        <Header />
      )}
      
      {/* Mobile Bottom Sheet for Agent Selection */}
      <MobileBottomSheet
        isOpen={agentSheet.isOpen}
        onClose={agentSheet.close}
        agents={agents}
        selectedAgentId={selectedAgentId}
        onAgentSelect={setSelectedAgentId}
        loading={loading}
      />
      
      {/* Responsive Hero Section - Hidden on mobile */}
      {!isMobile && (
        <div className="relative overflow-hidden">
          <div className="absolute inset-0 bg-gradient-to-r from-blue-600/5 via-purple-600/5 to-indigo-600/5 dark:from-blue-400/10 dark:via-purple-400/10 dark:to-indigo-400/10"></div>
          <div className="absolute inset-0 overflow-hidden">
            <div className="absolute -top-40 -right-32 w-96 h-96 bg-gradient-to-br from-blue-400/20 to-purple-600/20 rounded-full blur-3xl animate-pulse"></div>
            <div className="absolute -bottom-40 -left-32 w-96 h-96 bg-gradient-to-tr from-indigo-400/20 to-blue-600/20 rounded-full blur-3xl animate-pulse delay-1000"></div>
            <div className="absolute top-1/2 left-1/2 transform -translate-x-1/2 -translate-y-1/2 w-64 h-64 bg-gradient-to-br from-purple-400/10 to-pink-600/10 rounded-full blur-3xl animate-pulse delay-500"></div>
          </div>
          
          <div className={`relative container mx-auto px-4 sm:px-6 lg:px-8 ${
            isTablet ? 'py-12' : 'py-20'
          }`}>
            <div className="text-center max-w-5xl mx-auto">
              <div className={`inline-flex items-center justify-center ${
                isTablet ? 'w-16 h-16' : 'w-24 h-24'
              } bg-gradient-to-br from-blue-600 via-purple-600 to-indigo-600 rounded-full shadow-2xl mb-6 sm:mb-8 relative`}>
                <svg className={`${isTablet ? 'w-8 h-8' : 'w-12 h-12'} text-white`} fill="none" stroke="currentColor" viewBox="0 0 24 24">
                  <path strokeLinecap="round" strokeLinejoin="round" strokeWidth={1.5} d="M9 19v-6a2 2 0 00-2-2H5a2 2 0 00-2 2v6a2 2 0 002 2h2a2 2 0 002-2zm0 0V9a2 2 0 012-2h2a2 2 0 012 2v10m-6 0a2 2 0 002 2h2a2 2 0 002-2m0 0V5a2 2 0 012-2h2a2 2 0 012 2v14a2 2 0 01-2 2h-2a2 2 0 01-2-2z" />
                </svg>
                <div className="absolute -inset-2 bg-gradient-to-br from-blue-600 via-purple-600 to-indigo-600 rounded-full opacity-20 animate-ping"></div>
              </div>
              
              <h1 className={`font-black bg-gradient-to-r from-blue-600 via-purple-600 to-indigo-600 bg-clip-text text-transparent mb-4 sm:mb-6 leading-tight ${
                isTablet ? 'text-3xl sm:text-4xl' : 'text-4xl sm:text-5xl md:text-6xl lg:text-7xl'
              }`}>
                Performance Analytics
              </h1>
              
              <p className={`text-slate-600 dark:text-slate-300 mb-6 sm:mb-8 leading-relaxed max-w-3xl mx-auto px-4 ${
                isTablet ? 'text-base sm:text-lg' : 'text-lg sm:text-xl md:text-2xl'
              }`}>
                Enterprise-grade real-time monitoring with advanced analytics and comprehensive performance insights
              </p>
              
              {/* Responsive Stats Grid */}
              <div className={`grid gap-3 sm:gap-4 md:gap-6 max-w-5xl mx-auto px-4 ${
                isTablet ? 'grid-cols-2 md:grid-cols-4' : 'grid-cols-1 sm:grid-cols-2 lg:grid-cols-4'
              }`}>
              <div className="group bg-white/95 dark:bg-slate-800/95 backdrop-blur-xl rounded-2xl sm:rounded-3xl p-6 sm:p-8 shadow-2xl border border-slate-200/50 dark:border-slate-700/50 hover:shadow-3xl transition-all duration-300 hover:scale-105">
                <div className="text-3xl sm:text-4xl font-black text-slate-900 dark:text-slate-100 mb-2 sm:mb-3">
                  {agents.length}
                </div>
                <div className="text-xs sm:text-sm text-slate-600 dark:text-slate-400 font-semibold uppercase tracking-wider">Total Agents</div>
                <div className="mt-2 sm:mt-3 h-1 bg-gradient-to-r from-blue-500 to-blue-600 rounded-full group-hover:from-blue-600 group-hover:to-blue-700 transition-all duration-300"></div>
              </div>
              
              <div className="group bg-white/95 dark:bg-slate-800/95 backdrop-blur-xl rounded-2xl sm:rounded-3xl p-6 sm:p-8 shadow-2xl border border-slate-200/50 dark:border-slate-700/50 hover:shadow-3xl transition-all duration-300 hover:scale-105">
                <div className="text-3xl sm:text-4xl font-black text-emerald-600 dark:text-emerald-400 mb-2 sm:mb-3">
                  {agents.filter(a => a.score.performance >= 90).length}
                </div>
                <div className="text-xs sm:text-sm text-slate-600 dark:text-slate-400 font-semibold uppercase tracking-wider">High Performance</div>
                <div className="mt-2 sm:mt-3 h-1 bg-gradient-to-r from-emerald-500 to-emerald-600 rounded-full group-hover:from-emerald-600 group-hover:to-emerald-700 transition-all duration-300"></div>
              </div>
              
              <div className="group bg-white/95 dark:bg-slate-800/95 backdrop-blur-xl rounded-2xl sm:rounded-3xl p-6 sm:p-8 shadow-2xl border border-slate-200/50 dark:border-slate-700/50 hover:shadow-3xl transition-all duration-300 hover:scale-105">
                <div className="text-3xl sm:text-4xl font-black text-blue-600 dark:text-blue-400 mb-2 sm:mb-3">
                  {agents.length > 0 ? Math.round(agents.reduce((sum, a) => sum + a.score.performance, 0) / agents.length) : 0}%
                </div>
                <div className="text-xs sm:text-sm text-slate-600 dark:text-slate-400 font-semibold uppercase tracking-wider">Avg Performance</div>
                <div className="mt-2 sm:mt-3 h-1 bg-gradient-to-r from-blue-500 to-blue-600 rounded-full group-hover:from-blue-600 group-hover:to-blue-700 transition-all duration-300"></div>
              </div>
              
              <div className="group bg-white/95 dark:bg-slate-800/95 backdrop-blur-xl rounded-2xl sm:rounded-3xl p-6 sm:p-8 shadow-2xl border border-slate-200/50 dark:border-slate-700/50 hover:shadow-3xl transition-all duration-300 hover:scale-105">
                <div className="text-3xl sm:text-4xl font-black text-purple-600 dark:text-purple-400 mb-2 sm:mb-3">
                  {agents.filter(a => a.status === 'ACTIVE').length}
>>>>>>> 74d34a54
                </div>
                <div className="text-xs sm:text-sm text-slate-600 dark:text-slate-400 font-semibold uppercase tracking-wider">Active Agents</div>
                <div className="mt-2 sm:mt-3 h-1 bg-gradient-to-r from-purple-500 to-purple-600 rounded-full group-hover:from-purple-600 group-hover:to-purple-700 transition-all duration-300"></div>
              </div>
            </div>
<<<<<<< HEAD

            {/* Performance Overview Card */}
            <div className="bg-white/95 dark:bg-slate-800/95 backdrop-blur-xl rounded-3xl shadow-2xl border border-slate-200/50 dark:border-slate-700/50 overflow-hidden mt-6">
              <div className="bg-gradient-to-r from-green-600/10 via-blue-600/10 to-purple-600/10 dark:from-green-400/20 dark:via-blue-400/20 dark:to-purple-400/20 p-6 border-b border-slate-200/50 dark:border-slate-700/50">
                <h3 className="text-lg font-black text-slate-900 dark:text-slate-100 mb-2">Performance Overview</h3>
              </div>
              
              <div className="p-6 space-y-4">
                <div className="flex justify-between items-center">
                  <span className="text-sm font-medium text-slate-700 dark:text-slate-300">High Performance (90+)</span>
                  <span className="font-bold text-green-600 dark:text-green-400">{performanceStats.high}</span>
                </div>
                <div className="flex justify-between items-center">
                  <span className="text-sm font-medium text-slate-700 dark:text-slate-300">Good Performance (80-89)</span>
                  <span className="font-bold text-blue-600 dark:text-blue-400">{performanceStats.good}</span>
                </div>
                <div className="flex justify-between items-center">
                  <span className="text-sm font-medium text-slate-700 dark:text-slate-300">Average Performance (70-79)</span>
                  <span className="font-bold text-yellow-600 dark:text-yellow-400">{performanceStats.average}</span>
                </div>
                <div className="flex justify-between items-center">
                  <span className="text-sm font-medium text-slate-700 dark:text-slate-300">Low Performance (&lt;70)</span>
                  <span className="font-bold text-red-600 dark:text-red-400">{performanceStats.low}</span>
=======
          </div>
        </div>
      </div>
      )}
      
      {/* Mobile Quick Stats - Only shown on mobile */}
      {isMobile && (
        <div className="bg-white/95 dark:bg-slate-800/95 backdrop-blur-xl border-b border-slate-200/50 dark:border-slate-700/50">
          <div className="px-4 py-4">
            <div className="grid grid-cols-2 gap-3">
              <div className="text-center p-3 bg-slate-50 dark:bg-slate-700/50 rounded-xl">
                <div className="text-xl font-black text-slate-900 dark:text-slate-100">
                  {agents.length}
                </div>
                <div className="text-xs text-slate-600 dark:text-slate-400 font-medium">Agents</div>
              </div>
              <div className="text-center p-3 bg-slate-50 dark:bg-slate-700/50 rounded-xl">
                <div className="text-xl font-black text-emerald-600 dark:text-emerald-400">
                  {agents.filter(a => a.score.performance >= 90).length}
                </div>
                <div className="text-xs text-slate-600 dark:text-slate-400 font-medium">High Perf</div>
              </div>
            </div>
          </div>
        </div>
      )}

      <main className={`container mx-auto px-4 pb-20 relative z-10 ${
        isMobile ? 'mt-0' : isTablet ? 'mt-0 sm:px-6' : 'sm:px-6 lg:px-8 -mt-12'
      }`}>
        <div className={`gap-6 md:gap-8 ${
          isMobile ? 'space-y-6' : isTablet ? 'grid grid-cols-1' : 'grid grid-cols-1 xl:grid-cols-12'
        }`}>
          
          {/* Agent Selection - Hidden on mobile, shown as sidebar on larger screens */}
          {!isMobile && (
          <div className={isTablet ? 'mb-8' : 'xl:col-span-4'}>
            <div className="bg-white/95 dark:bg-slate-800/95 backdrop-blur-xl rounded-3xl shadow-2xl border border-slate-200/50 dark:border-slate-700/50 overflow-hidden">
              <div className="bg-gradient-to-r from-blue-600/10 via-purple-600/10 to-indigo-600/10 dark:from-blue-400/20 dark:via-purple-400/20 dark:to-indigo-400/20 p-8 border-b border-slate-200/50 dark:border-slate-700/50">
                <div className="flex items-center justify-between mb-4">
                  <h2 className="text-2xl font-black text-slate-900 dark:text-slate-100">Agent Selection</h2>
                  <div className="flex items-center space-x-2">
                    <div className="w-3 h-3 bg-green-500 rounded-full animate-pulse"></div>
                    <span className="text-sm text-slate-600 dark:text-slate-400 font-medium">Live</span>
                  </div>
>>>>>>> 74d34a54
                </div>
                <p className="text-slate-600 dark:text-slate-400">Choose an agent to monitor performance metrics</p>
              </div>
              
              <div className="p-6">
                {agents.length === 0 ? (
                  <div className="text-center py-12">
                    <div className="w-20 h-20 bg-gradient-to-br from-slate-100 to-slate-200 dark:from-slate-700 dark:to-slate-600 rounded-full flex items-center justify-center mx-auto mb-6">
                      <svg className="w-10 h-10 text-slate-400 dark:text-slate-500" fill="none" stroke="currentColor" viewBox="0 0 24 24">
                        <path strokeLinecap="round" strokeLinejoin="round" strokeWidth={1.5} d="M9.75 17L9 20l-1 1h8l-1-1-.75-3M3 13h18M5 17h14a2 2 0 002-2V5a2 2 0 00-2-2H5a2 2 0 00-2 2v10a2 2 0 002 2z" />
                      </svg>
                    </div>
                    <h3 className="text-xl font-bold text-slate-700 dark:text-slate-300 mb-2">No Agents Available</h3>
                    <p className="text-slate-500 dark:text-slate-400">Connect agents to start monitoring</p>
                  </div>
                ) : (
                  <div className="space-y-4 max-h-96 overflow-y-auto">
                    {agents.map((agent) => {
                      const status = getPerformanceStatus(agent.score.performance);
                      return (
                        <button
                          key={agent.id}
                          onClick={() => setSelectedAgentId(agent.id)}
                          className={`w-full text-left p-6 rounded-2xl border-2 transition-all duration-300 hover:scale-[1.02] hover:shadow-lg ${
                            selectedAgentId === agent.id
                              ? 'border-blue-500 bg-gradient-to-br from-blue-50 to-indigo-50 dark:from-blue-900/30 dark:to-indigo-900/30 shadow-xl'
                              : 'border-slate-200 dark:border-slate-600 hover:border-slate-300 dark:hover:border-slate-500 bg-white dark:bg-slate-700/50'
                          }`}
                        >
                          <div className="flex items-start justify-between mb-4">
                            <div className="flex-1">
                              <h3 className="font-bold text-xl text-slate-900 dark:text-slate-100 mb-2">
                                {agent.name}
                              </h3>
                              <p className="text-sm text-slate-600 dark:text-slate-400 line-clamp-2 leading-relaxed">
                                {agent.metadata.description}
                              </p>
                            </div>
                            <div className={`px-4 py-2 text-sm font-bold rounded-full ml-4 ${status.bg} ${status.color}`}>
                              {agent.score.performance}%
                            </div>
                          </div>
                          
                          <div className="flex items-center justify-between">
                            <div className="flex items-center space-x-3">
                              <div className="w-3 h-3 bg-blue-500 rounded-full"></div>
                              <span className="text-sm font-semibold text-slate-600 dark:text-slate-400">
                                {agent.credibilityTier}
                              </span>
                              <span className={`text-xs px-2 py-1 rounded-full font-medium ${status.bg} ${status.color}`}>
                                {status.label}
                              </span>
                            </div>
                            <div className={`px-3 py-1 text-xs font-semibold rounded-full ${
                              agent.status === 'ACTIVE' 
                                ? 'bg-emerald-100 text-emerald-700 dark:bg-emerald-900/30 dark:text-emerald-400' 
                                : 'bg-slate-100 text-slate-700 dark:bg-slate-700 dark:text-slate-300'
                            }`}>
                              {agent.status}
                            </div>
                          </div>
                        </button>
                      );
                    })}
                  </div>
                )}
              </div>
            </div>
          </div>
          )}

<<<<<<< HEAD
          {/* Enhanced Main Content */}
          <div className="lg:col-span-8 xl:col-span-9">
            {selectedAgent ? (
              <div className="space-y-6">
                
                {/* Monitoring Controls */}
                <div className="bg-white/95 dark:bg-slate-800/95 backdrop-blur-xl rounded-3xl shadow-2xl border border-slate-200/50 dark:border-slate-700/50 overflow-hidden">
                  <div className="bg-gradient-to-r from-blue-600/10 via-purple-600/10 to-indigo-600/10 dark:from-blue-400/20 dark:via-purple-400/20 dark:to-indigo-400/20 p-6 border-b border-slate-200/50 dark:border-slate-700/50">
                    <div className="flex items-center justify-between">
                      <div>
                        <h2 className="text-xl font-black text-slate-900 dark:text-slate-100 mb-2">Performance Monitoring</h2>
                        <p className="text-sm text-slate-600 dark:text-slate-400">Real-time metrics for {selectedAgent.name}</p>
                      </div>
                      <div className="flex items-center space-x-4">
                        <div className="flex items-center space-x-2">
                          <span className="text-sm font-medium text-slate-700 dark:text-slate-300">Refresh:</span>
                          <select
                            value={refreshInterval}
                            onChange={(e) => setRefreshInterval(Number(e.target.value))}
                            className="border border-slate-300 dark:border-slate-600 rounded-lg px-3 py-1.5 text-sm bg-white dark:bg-slate-700 text-slate-900 dark:text-slate-100 focus:ring-2 focus:ring-blue-500 focus:border-transparent"
                          >
                            <option value={10}>10s</option>
                            <option value={30}>30s</option>
                            <option value={60}>1m</option>
                            <option value={300}>5m</option>
                          </select>
                        </div>
                        <button
                          onClick={() => setIsMonitoring(!isMonitoring)}
                          className={`px-4 py-2 rounded-xl text-sm font-semibold transition-all duration-300 hover:scale-105 shadow-lg ${
                            isMonitoring
                              ? 'bg-gradient-to-r from-red-600 to-orange-600 hover:from-red-700 hover:to-orange-700 text-white'
                              : 'bg-gradient-to-r from-green-600 to-emerald-600 hover:from-green-700 hover:to-emerald-700 text-white'
                          }`}
                        >
                          {isMonitoring ? 'Stop Monitoring' : 'Start Monitoring'}
                        </button>
                      </div>
                    </div>
                    
                    <div className="mt-4">
                      {isMonitoring ? (
                        <span className="flex items-center text-green-600 dark:text-green-400 text-sm font-medium">
                          <span className="w-2 h-2 bg-green-500 rounded-full mr-2 animate-pulse"></span>
                          Live monitoring active - Refreshing every {refreshInterval} seconds
                        </span>
                      ) : (
                        <span className="text-slate-500 dark:text-slate-400 text-sm">Monitoring paused</span>
                      )}
                    </div>
                  </div>
                </div>

                {/* Current Metrics */}
                {currentMetrics && (
                  <div className="bg-white/95 dark:bg-slate-800/95 backdrop-blur-xl rounded-3xl shadow-2xl border border-slate-200/50 dark:border-slate-700/50 overflow-hidden">
                    <div className="bg-gradient-to-r from-green-600/10 via-blue-600/10 to-purple-600/10 dark:from-green-400/20 dark:via-blue-400/20 dark:to-purple-400/20 p-6 border-b border-slate-200/50 dark:border-slate-700/50">
                      <h3 className="text-lg font-black text-slate-900 dark:text-slate-100">Current Performance Metrics</h3>
                    </div>
                    
                    <div className="p-6">
                      <div className="grid grid-cols-2 md:grid-cols-4 gap-4 mb-6">
                        <div className="text-center p-4 bg-blue-50 dark:bg-blue-900/20 rounded-2xl border border-blue-200/50 dark:border-blue-700/50">
                          <div className="text-2xl font-black text-blue-600 dark:text-blue-400 mb-1">
                            {currentMetrics.apr}%
                          </div>
                          <div className="text-sm font-medium text-blue-600 dark:text-blue-400">APR</div>
                        </div>
                        <div className="text-center p-4 bg-green-50 dark:bg-green-900/20 rounded-2xl border border-green-200/50 dark:border-green-700/50">
                          <div className="text-2xl font-black text-green-600 dark:text-green-400 mb-1">
                            {currentMetrics.ltv}%
                          </div>
                          <div className="text-sm font-medium text-green-600 dark:text-green-400">LTV</div>
                        </div>
                        <div className="text-center p-4 bg-purple-50 dark:bg-purple-900/20 rounded-2xl border border-purple-200/50 dark:border-purple-700/50">
                          <div className="text-2xl font-black text-purple-600 dark:text-purple-400 mb-1">
                            ${(currentMetrics.aum / 1000).toFixed(0)}K
                          </div>
                          <div className="text-sm font-medium text-purple-600 dark:text-purple-400">AUM</div>
                        </div>
                        <div className="text-center p-4 bg-orange-50 dark:bg-orange-900/20 rounded-2xl border border-orange-200/50 dark:border-orange-700/50">
                          <div className="text-2xl font-black text-orange-600 dark:text-orange-400 mb-1">
                            {currentMetrics.healthFactor}
                          </div>
                          <div className="text-sm font-medium text-orange-600 dark:text-orange-400">Health Factor</div>
                        </div>
                      </div>

                      <div className="grid grid-cols-2 md:grid-cols-4 gap-4">
                        <div className="text-center p-3 bg-slate-50 dark:bg-slate-700/50 rounded-xl">
                          <div className="text-lg font-bold text-slate-900 dark:text-slate-100 mb-1">
                            {currentMetrics.volatility}%
                          </div>
                          <div className="text-xs font-medium text-slate-600 dark:text-slate-400">Volatility</div>
                        </div>
                        <div className="text-center p-3 bg-slate-50 dark:bg-slate-700/50 rounded-xl">
                          <div className="text-lg font-bold text-slate-900 dark:text-slate-100 mb-1">
                            {currentMetrics.sharpeRatio}
                          </div>
                          <div className="text-xs font-medium text-slate-600 dark:text-slate-400">Sharpe Ratio</div>
                        </div>
                        <div className="text-center p-3 bg-slate-50 dark:bg-slate-700/50 rounded-xl">
                          <div className="text-lg font-bold text-slate-900 dark:text-slate-100 mb-1">
                            {currentMetrics.maxDrawdown}%
                          </div>
                          <div className="text-xs font-medium text-slate-600 dark:text-slate-400">Max Drawdown</div>
                        </div>
                        <div className="text-center p-3 bg-slate-50 dark:bg-slate-700/50 rounded-xl">
                          <div className="text-lg font-bold text-slate-900 dark:text-slate-100 mb-1">
                            {currentMetrics.utilization}%
                          </div>
                          <div className="text-xs font-medium text-slate-600 dark:text-slate-400">Utilization</div>
=======
          {/* Main Content */}
          <div className={isTablet ? '' : 'xl:col-span-8'}>
            {selectedAgent ? (
              <div className="space-y-8">
                {/* Responsive Control Panel */}
                <div className={`bg-white/95 dark:bg-slate-800/95 backdrop-blur-xl shadow-2xl border border-slate-200/50 dark:border-slate-700/50 ${
                  isMobile ? 'rounded-2xl p-4' : isTablet ? 'rounded-2xl p-5' : 'rounded-3xl p-6'
                }`}>
                  <div className={`gap-4 md:gap-6 ${
                    isMobile ? 'flex flex-col space-y-4' : 'flex flex-col lg:flex-row lg:items-center lg:justify-between'
                  }`}>
                    <div>
                      <h3 className={`font-bold text-slate-900 dark:text-slate-100 mb-2 ${
                        isMobile ? 'text-lg' : isTablet ? 'text-xl' : 'text-2xl'
                      }`}>Control Panel</h3>
                      {!isMobile && (
                        <p className="text-slate-600 dark:text-slate-400">Configure monitoring settings and time ranges</p>
                      )}
                    </div>
                    
                    <div className={`gap-3 md:gap-4 ${
                      isMobile ? 'flex flex-col space-y-3' : 'flex flex-col sm:flex-row'
                    }`}>
                      {/* Time Range Selector */}
                      <div className={`flex items-center ${
                        isMobile ? 'flex-col space-y-2' : 'space-x-2'
                      }`}>
                        <label className={`font-semibold text-slate-700 dark:text-slate-300 ${
                          isMobile ? 'text-xs self-start' : 'text-sm'
                        }`}>Time Range:</label>
                        <div className={`flex bg-slate-100 dark:bg-slate-700 rounded-xl p-1 ${
                          isMobile ? 'w-full space-x-0' : 'space-x-1'
                        }`}>
                          {(['1h', '24h', '7d', '30d'] as const).map((range) => (
                            <button
                              key={range}
                              onClick={() => setTimeRange(range)}
                              className={`font-semibold rounded-lg transition-all duration-200 touch-manipulation ${
                                isMobile ? 'flex-1 px-3 py-2 text-xs' : 'px-4 py-2 text-sm'
                              } ${
                                timeRange === range
                                  ? 'bg-blue-600 text-white shadow-lg'
                                  : 'text-slate-700 dark:text-slate-300 hover:bg-slate-200 dark:hover:bg-slate-600'
                              }`}
                            >
                              {range}
                            </button>
                          ))}
                        </div>
                      </div>
                      
                      {/* Auto Refresh Toggle */}
                      <div className={`flex items-center ${
                        isMobile ? 'justify-between' : 'space-x-3'
                      }`}>
                        <label className={`font-semibold text-slate-700 dark:text-slate-300 ${
                          isMobile ? 'text-xs' : 'text-sm'
                        }`}>Auto Refresh:</label>
                        <button
                          onClick={() => setIsAutoRefresh(!isAutoRefresh)}
                          className={`relative inline-flex items-center rounded-full transition-colors touch-manipulation ${
                            isMobile ? 'h-5 w-9' : 'h-6 w-11'
                          } ${
                            isAutoRefresh ? 'bg-blue-600' : 'bg-slate-300 dark:bg-slate-600'
                          }`}
                        >
                          <span
                            className={`inline-block transform rounded-full bg-white transition-transform ${
                              isMobile ? 'h-3 w-3' : 'h-4 w-4'
                            } ${
                              isAutoRefresh ? (isMobile ? 'translate-x-5' : 'translate-x-6') : 'translate-x-1'
                            }`}
                          />
                        </button>
                      </div>
                    </div>
                  </div>
                </div>

                {/* Responsive Performance Metrics Dashboard */}
                <div className={`bg-white/95 dark:bg-slate-800/95 backdrop-blur-xl shadow-2xl border border-slate-200/50 dark:border-slate-700/50 overflow-hidden ${
                  isMobile ? 'rounded-2xl' : 'rounded-3xl'
                }`}>
                  <div className={`bg-gradient-to-r from-emerald-600/10 via-blue-600/10 to-purple-600/10 dark:from-emerald-400/20 dark:via-blue-400/20 dark:to-purple-400/20 border-b border-slate-200/50 dark:border-slate-700/50 ${
                    isMobile ? 'p-4' : isTablet ? 'p-6' : 'p-8'
                  }`}>
                    <div className={`${
                      isMobile ? 'text-center' : 'flex items-center justify-between'
                    }`}>
                      <div className={isMobile ? 'mb-4' : ''}>
                        <h2 className={`font-black text-slate-900 dark:text-slate-100 mb-2 ${
                          isMobile ? 'text-xl' : isTablet ? 'text-2xl' : 'text-3xl'
                        }`}>
                          {selectedAgent.name} Performance Monitor
                        </h2>
                        {!isMobile && (
                          <p className="text-slate-600 dark:text-slate-400">
                            Real-time analytics and comprehensive monitoring dashboard
                          </p>
                        )}
                      </div>
                      <div className={`text-center ${
                        isMobile ? '' : 'text-right'
                      }`}>
                        <div className={`text-slate-500 dark:text-slate-400 mb-1 ${
                          isMobile ? 'text-xs' : 'text-sm'
                        }`}>Last Updated</div>
                        <div className={`font-semibold text-slate-900 dark:text-slate-100 ${
                          isMobile ? 'text-sm' : 'text-lg'
                        }`}>
                          {new Date().toLocaleTimeString()}
>>>>>>> 74d34a54
                        </div>
                      </div>
                    </div>
                  </div>
<<<<<<< HEAD
                )}

                {/* Performance Alerts */}
                <div className="bg-white/95 dark:bg-slate-800/95 backdrop-blur-xl rounded-3xl shadow-2xl border border-slate-200/50 dark:border-slate-700/50 overflow-hidden">
                  <div className="bg-gradient-to-r from-red-600/10 via-orange-600/10 to-yellow-600/10 dark:from-red-400/20 dark:via-orange-400/20 dark:to-yellow-400/20 p-6 border-b border-slate-200/50 dark:border-slate-700/50">
                    <h3 className="text-lg font-black text-slate-900 dark:text-slate-100">Performance Alerts</h3>
                  </div>
                  
                  <div className="p-6">
                    {alerts.filter(alert => !alert.resolved).length === 0 ? (
                      <div className="text-center py-8">
                        <div className="inline-flex items-center justify-center w-16 h-16 bg-green-100 dark:bg-green-900/30 rounded-full mb-4">
                          <svg className="w-8 h-8 text-green-600 dark:text-green-400" fill="none" stroke="currentColor" viewBox="0 0 24 24">
                            <path strokeLinecap="round" strokeLinejoin="round" strokeWidth={2} d="M5 13l4 4L19 7" />
                          </svg>
                        </div>
                        <h4 className="text-lg font-semibold text-slate-900 dark:text-slate-100 mb-2">All Clear!</h4>
                        <p className="text-slate-600 dark:text-slate-400">No active performance alerts</p>
                      </div>
                    ) : (
                      <div className="space-y-3">
                        {alerts.filter(alert => !alert.resolved).map((alert) => (
                          <div
                            key={alert.id}
                            className={`p-4 rounded-2xl border-2 ${
                              alert.type === 'critical' ? 'bg-red-50 dark:bg-red-900/20 border-red-200 dark:border-red-700/50' :
                              alert.type === 'warning' ? 'bg-yellow-50 dark:bg-yellow-900/20 border-yellow-200 dark:border-yellow-700/50' :
                              'bg-blue-50 dark:bg-blue-900/20 border-blue-200 dark:border-blue-700/50'
                            }`}
                          >
                            <div className="flex items-center justify-between">
                              <div className="flex-1">
                                <div className={`font-semibold mb-1 ${
                                  alert.type === 'critical' ? 'text-red-800 dark:text-red-400' :
                                  alert.type === 'warning' ? 'text-yellow-800 dark:text-yellow-400' :
                                  'text-blue-800 dark:text-blue-400'
                                }`}>
                                  {alert.message}
                                </div>
                                <div className="text-xs text-slate-600 dark:text-slate-400">
                                  {alert.timestamp.toLocaleTimeString()}
                                </div>
                              </div>
                              <button
                                onClick={() => resolveAlert(alert.id)}
                                className="ml-4 px-3 py-1.5 bg-white/80 dark:bg-slate-700/80 hover:bg-white dark:hover:bg-slate-700 text-slate-700 dark:text-slate-300 text-xs font-medium rounded-lg transition-colors border border-slate-200 dark:border-slate-600"
                              >
                                Resolve
                              </button>
                            </div>
                          </div>
                        ))}
                      </div>
                    )}
                  </div>
                </div>

              </div>
            ) : (
              <div className="bg-white/95 dark:bg-slate-800/95 backdrop-blur-xl rounded-3xl shadow-2xl border border-slate-200/50 dark:border-slate-700/50 p-12 text-center min-h-[400px] flex flex-col items-center justify-center">
                <div className="inline-flex items-center justify-center w-20 h-20 bg-gradient-to-br from-slate-100 to-slate-200 dark:from-slate-700 dark:to-slate-600 rounded-full shadow-xl mb-6">
                  <svg className="w-10 h-10 text-slate-400 dark:text-slate-500" fill="none" stroke="currentColor" viewBox="0 0 24 24">
                    <path strokeLinecap="round" strokeLinejoin="round" strokeWidth={1.5} d="M9 19v-6a2 2 0 00-2-2H5a2 2 0 00-2 2v6a2 2 0 002 2h2a2 2 0 002-2zm0 0V9a2 2 0 012-2h2a2 2 0 012 2v10m-6 0a2 2 0 002 2h2a2 2 0 002-2m0 0V5a2 2 0 012-2h2a2 2 0 012 2v14a2 2 0 01-2 2h-2a2 2 0 01-2-2z" />
                  </svg>
                </div>
                <h3 className="text-2xl font-bold text-slate-700 dark:text-slate-300 mb-4">
                  Ready for Monitoring
                </h3>
                <p className="text-lg text-slate-500 dark:text-slate-400 max-w-md leading-relaxed">
                  Select an agent from the sidebar to begin performance monitoring and view detailed metrics
                </p>
=======
                  
                  <div className={isMobile ? 'p-4' : isTablet ? 'p-6' : 'p-8'}>
                    {(() => {
                      const metrics = generateMetrics(selectedAgent);
                      const alerts = generateAlerts(selectedAgent);
                      
                      return (
                        <>
                          {/* Alerts Section */}
                          {alerts.length > 0 && (
                            <div className={isMobile ? 'mb-6' : 'mb-8'}>
                              <h3 className={`font-bold text-slate-900 dark:text-slate-100 mb-4 ${
                                isMobile ? 'text-lg' : 'text-xl'
                              }`}>System Alerts</h3>
                              <div className="space-y-3">
                                {alerts.map((alert) => (
                                  <div
                                    key={alert.id}
                                    className={`rounded-xl border-l-4 ${
                                      isMobile ? 'p-3' : 'p-4'
                                    } ${
                                      alert.type === 'error' ? 'bg-red-50 dark:bg-red-900/20 border-red-500' :
                                      alert.type === 'warning' ? 'bg-yellow-50 dark:bg-yellow-900/20 border-yellow-500' :
                                      'bg-blue-50 dark:bg-blue-900/20 border-blue-500'
                                    }`}
                                  >
                                    <div className={`flex items-center justify-between ${
                                      isMobile ? 'flex-col items-start space-y-2' : ''
                                    }`}>
                                      <span className={`font-semibold ${
                                        alert.type === 'error' ? 'text-red-700 dark:text-red-400' :
                                        alert.type === 'warning' ? 'text-yellow-700 dark:text-yellow-400' :
                                        'text-blue-700 dark:text-blue-400'
                                      } ${isMobile ? 'text-sm' : ''}`}>
                                        {alert.message}
                                      </span>
                                      <span className={`text-slate-500 dark:text-slate-400 ${
                                        isMobile ? 'text-xs self-end' : 'text-sm'
                                      }`}>
                                        {alert.timestamp.toLocaleTimeString()}
                                      </span>
                                    </div>
                                  </div>
                                ))}
                              </div>
                            </div>
                          )}

                          {/* Responsive Metrics Grid */}
                          <div className={`grid mb-6 md:mb-8 ${
                            isMobile 
                              ? 'grid-cols-2 gap-3' 
                              : isTablet 
                                ? 'grid-cols-2 md:grid-cols-4 gap-4'
                                : 'grid-cols-2 md:grid-cols-4 gap-6'
                          }`}>
                            <div className={`group text-center bg-gradient-to-br from-blue-50 to-blue-100 dark:from-blue-900/20 dark:to-blue-800/20 hover:shadow-lg transition-all duration-300 ${
                              isMobile ? 'p-3 rounded-xl hover:scale-[1.02]' : isTablet ? 'p-4 rounded-xl hover:scale-[1.02]' : 'p-6 rounded-2xl hover:scale-105'
                            }`}>
                              <div className={`font-black text-blue-600 dark:text-blue-400 mb-2 ${
                                isMobile ? 'text-2xl' : isTablet ? 'text-3xl' : 'text-4xl'
                              }`}>
                                {metrics.totalTransactions.toLocaleString()}
                              </div>
                              <div className={`font-semibold text-blue-600 dark:text-blue-400 uppercase tracking-wider ${
                                isMobile ? 'text-xs' : 'text-sm'
                              }`}>Total Transactions</div>
                              {!isMobile && (
                                <div className={`mt-2 text-blue-500 dark:text-blue-400 ${
                                  isTablet ? 'text-xs' : 'text-xs'
                                }`}>+12% from last period</div>
                              )}
                            </div>

                            <div className={`group text-center bg-gradient-to-br from-emerald-50 to-emerald-100 dark:from-emerald-900/20 dark:to-emerald-800/20 hover:shadow-lg transition-all duration-300 ${
                              isMobile ? 'p-3 rounded-xl hover:scale-[1.02]' : isTablet ? 'p-4 rounded-xl hover:scale-[1.02]' : 'p-6 rounded-2xl hover:scale-105'
                            }`}>
                              <div className={`font-black text-emerald-600 dark:text-emerald-400 mb-2 ${
                                isMobile ? 'text-2xl' : isTablet ? 'text-3xl' : 'text-4xl'
                              }`}>
                                {metrics.successRate.toFixed(1)}%
                              </div>
                              <div className={`font-semibold text-emerald-600 dark:text-emerald-400 uppercase tracking-wider ${
                                isMobile ? 'text-xs' : 'text-sm'
                              }`}>Success Rate</div>
                              {!isMobile && (
                                <div className={`mt-2 text-emerald-500 dark:text-emerald-400 ${
                                  isTablet ? 'text-xs' : 'text-xs'
                                }`}>+0.3% from last period</div>
                              )}
                            </div>

                            <div className={`group text-center bg-gradient-to-br from-purple-50 to-purple-100 dark:from-purple-900/20 dark:to-purple-800/20 hover:shadow-lg transition-all duration-300 ${
                              isMobile ? 'p-3 rounded-xl hover:scale-[1.02]' : isTablet ? 'p-4 rounded-xl hover:scale-[1.02]' : 'p-6 rounded-2xl hover:scale-105'
                            }`}>
                              <div className={`font-black text-purple-600 dark:text-purple-400 mb-2 ${
                                isMobile ? 'text-2xl' : isTablet ? 'text-3xl' : 'text-4xl'
                              }`}>
                                {metrics.avgResponseTime.toFixed(0)}ms
                              </div>
                              <div className={`font-semibold text-purple-600 dark:text-purple-400 uppercase tracking-wider ${
                                isMobile ? 'text-xs' : 'text-sm'
                              }`}>Avg Response Time</div>
                              {!isMobile && (
                                <div className={`mt-2 text-purple-500 dark:text-purple-400 ${
                                  isTablet ? 'text-xs' : 'text-xs'
                                }`}>-5ms from last period</div>
                              )}
                            </div>

                            <div className={`group text-center bg-gradient-to-br from-orange-50 to-orange-100 dark:from-orange-900/20 dark:to-orange-800/20 hover:shadow-lg transition-all duration-300 ${
                              isMobile ? 'p-3 rounded-xl hover:scale-[1.02]' : isTablet ? 'p-4 rounded-xl hover:scale-[1.02]' : 'p-6 rounded-2xl hover:scale-105'
                            }`}>
                              <div className={`font-black text-orange-600 dark:text-orange-400 mb-2 ${
                                isMobile ? 'text-2xl' : isTablet ? 'text-3xl' : 'text-4xl'
                              }`}>
                                {metrics.uptime.toFixed(2)}%
                              </div>
                              <div className={`font-semibold text-orange-600 dark:text-orange-400 uppercase tracking-wider ${
                                isMobile ? 'text-xs' : 'text-sm'
                              }`}>Uptime</div>
                              {!isMobile && (
                                <div className={`mt-2 text-orange-500 dark:text-orange-400 ${
                                  isTablet ? 'text-xs' : 'text-xs'
                                }`}>Target: 99.9%</div>
                              )}
                            </div>

                            <div className={`group text-center bg-gradient-to-br from-red-50 to-red-100 dark:from-red-900/20 dark:to-red-800/20 hover:shadow-lg transition-all duration-300 ${
                              isMobile ? 'p-3 rounded-xl hover:scale-[1.02]' : isTablet ? 'p-4 rounded-xl hover:scale-[1.02]' : 'p-6 rounded-2xl hover:scale-105'
                            }`}>
                              <div className={`font-black text-red-600 dark:text-red-400 mb-2 ${
                                isMobile ? 'text-2xl' : isTablet ? 'text-3xl' : 'text-4xl'
                              }`}>
                                {metrics.errorRate.toFixed(2)}%
                              </div>
                              <div className={`font-semibold text-red-600 dark:text-red-400 uppercase tracking-wider ${
                                isMobile ? 'text-xs' : 'text-sm'
                              }`}>Error Rate</div>
                              {!isMobile && (
                                <div className={`mt-2 text-red-500 dark:text-red-400 ${
                                  isTablet ? 'text-xs' : 'text-xs'
                                }`}>Target: &lt;1%</div>
                              )}
                            </div>

                            <div className={`group text-center bg-gradient-to-br from-indigo-50 to-indigo-100 dark:from-indigo-900/20 dark:to-indigo-800/20 hover:shadow-lg transition-all duration-300 ${
                              isMobile ? 'p-3 rounded-xl hover:scale-[1.02]' : isTablet ? 'p-4 rounded-xl hover:scale-[1.02]' : 'p-6 rounded-2xl hover:scale-105'
                            }`}>
                              <div className={`font-black text-indigo-600 dark:text-indigo-400 mb-2 ${
                                isMobile ? 'text-2xl' : isTablet ? 'text-3xl' : 'text-4xl'
                              }`}>
                                {metrics.throughput}/s
                              </div>
                              <div className={`font-semibold text-indigo-600 dark:text-indigo-400 uppercase tracking-wider ${
                                isMobile ? 'text-xs' : 'text-sm'
                              }`}>Throughput</div>
                              {!isMobile && (
                                <div className={`mt-2 text-indigo-500 dark:text-indigo-400 ${
                                  isTablet ? 'text-xs' : 'text-xs'
                                }`}>Peak: {Math.floor(metrics.throughput * 1.3)}/s</div>
                              )}
                            </div>

                            <div className={`group text-center bg-gradient-to-br from-teal-50 to-teal-100 dark:from-teal-900/20 dark:to-teal-800/20 hover:shadow-lg transition-all duration-300 ${
                              isMobile ? 'p-3 rounded-xl hover:scale-[1.02]' : isTablet ? 'p-4 rounded-xl hover:scale-[1.02]' : 'p-6 rounded-2xl hover:scale-105'
                            }`}>
                              <div className={`font-black text-teal-600 dark:text-teal-400 mb-2 ${
                                isMobile ? 'text-2xl' : isTablet ? 'text-3xl' : 'text-4xl'
                              }`}>
                                {metrics.latency.toFixed(0)}ms
                              </div>
                              <div className={`font-semibold text-teal-600 dark:text-teal-400 uppercase tracking-wider ${
                                isMobile ? 'text-xs' : 'text-sm'
                              }`}>Latency</div>
                              {!isMobile && (
                                <div className={`mt-2 text-teal-500 dark:text-teal-400 ${
                                  isTablet ? 'text-xs' : 'text-xs'
                                }`}>P95: {Math.floor(metrics.latency * 1.5)}ms</div>
                              )}
                            </div>

                            <div className={`group text-center bg-gradient-to-br from-pink-50 to-pink-100 dark:from-pink-900/20 dark:to-pink-800/20 hover:shadow-lg transition-all duration-300 ${
                              isMobile ? 'p-3 rounded-xl hover:scale-[1.02]' : isTablet ? 'p-4 rounded-xl hover:scale-[1.02]' : 'p-6 rounded-2xl hover:scale-105'
                            }`}>
                              <div className={`font-black text-pink-600 dark:text-pink-400 mb-2 ${
                                isMobile ? 'text-2xl' : isTablet ? 'text-3xl' : 'text-4xl'
                              }`}>
                                {metrics.availability.toFixed(2)}%
                              </div>
                              <div className={`font-semibold text-pink-600 dark:text-pink-400 uppercase tracking-wider ${
                                isMobile ? 'text-xs' : 'text-sm'
                              }`}>Availability</div>
                              {!isMobile && (
                                <div className={`mt-2 text-pink-500 dark:text-pink-400 ${
                                  isTablet ? 'text-xs' : 'text-xs'
                                }`}>SLA: 99.95%</div>
                              )}
                            </div>
                          </div>

                          {/* Responsive Chart Placeholder */}
                          <div className={`bg-gradient-to-br from-slate-50 to-slate-100 dark:from-slate-700/50 dark:to-slate-600/50 text-center ${
                            isMobile ? 'rounded-2xl p-8' : isTablet ? 'rounded-3xl p-10' : 'rounded-3xl p-12'
                          }`}>
                            <div className={isMobile ? 'text-5xl mb-4' : 'text-8xl mb-6'}>📊</div>
                            <h3 className={`font-bold text-slate-700 dark:text-slate-300 mb-4 ${
                              isMobile ? 'text-xl' : isTablet ? 'text-2xl' : 'text-3xl'
                            }`}>Advanced Performance Charts</h3>
                            <p className={`text-slate-500 dark:text-slate-400 mb-6 max-w-2xl mx-auto leading-relaxed ${
                              isMobile ? 'text-sm' : isTablet ? 'text-lg' : 'text-xl'
                            }`}>
                              Interactive real-time visualization tools with historical data analysis and predictive insights coming soon
                            </p>
                            <div className={`flex text-slate-400 dark:text-slate-500 ${
                              isMobile ? 'flex-col space-y-2 items-center text-xs' : 'flex-col sm:flex-row items-center justify-center gap-4 text-sm'
                            }`}>
                              <span>Time Range: {timeRange}</span>
                              {!isMobile && <span>•</span>}
                              <span>Auto Refresh: {isAutoRefresh ? 'Enabled' : 'Disabled'}</span>
                              {!isMobile && <span>•</span>}
                              <span>Last Updated: {new Date().toLocaleTimeString()}</span>
                            </div>
                          </div>
                        </>
                      );
                    })()}
                  </div>
                </div>
              </div>
            ) : (
              <div className={`bg-white/95 dark:bg-slate-800/95 backdrop-blur-xl shadow-2xl border border-slate-200/50 dark:border-slate-700/50 text-center flex flex-col items-center justify-center ${
                isMobile ? 'rounded-2xl p-12 min-h-[400px]' : isTablet ? 'rounded-3xl p-16 min-h-[500px]' : 'rounded-3xl p-20 min-h-[600px]'
              }`}>
                <div className={`inline-flex items-center justify-center bg-gradient-to-br from-slate-100 to-slate-200 dark:from-slate-700 dark:to-slate-600 rounded-full shadow-2xl mb-8 relative ${
                  isMobile ? 'w-20 h-20' : isTablet ? 'w-24 h-24' : 'w-32 h-32'
                }`}>
                  <svg className={`text-slate-400 dark:text-slate-500 ${
                    isMobile ? 'w-10 h-10' : isTablet ? 'w-12 h-12' : 'w-16 h-16'
                  }`} fill="none" stroke="currentColor" viewBox="0 0 24 24">
                    <path strokeLinecap="round" strokeLinejoin="round" strokeWidth={1.5} d="M9 19v-6a2 2 0 00-2-2H5a2 2 0 00-2 2v6a2 2 0 002 2h2a2 2 0 002-2zm0 0V9a2 2 0 012-2h2a2 2 0 012 2v10m-6 0a2 2 0 002 2h2a2 2 0 002-2m0 0V5a2 2 0 012-2h2a2 2 0 012 2v14a2 2 0 01-2 2h-2a2 2 0 01-2-2z" />
                  </svg>
                  <div className="absolute -inset-4 bg-gradient-to-br from-slate-200 to-slate-300 dark:from-slate-600 dark:to-slate-700 rounded-full opacity-20 animate-ping"></div>
                </div>
                
                <h3 className={`font-bold text-slate-700 dark:text-slate-300 mb-4 ${
                  isMobile ? 'text-2xl' : isTablet ? 'text-3xl' : 'text-4xl'
                }`}>
                  Performance Analytics Ready
                </h3>
                <p className={`text-slate-500 dark:text-slate-400 max-w-2xl leading-relaxed mb-6 ${
                  isMobile ? 'text-sm px-4' : isTablet ? 'text-lg' : 'text-xl'
                }`}>
                  {isMobile 
                    ? 'Tap the "Agent" button above to select an agent for monitoring'
                    : 'Select an agent from the sidebar to begin comprehensive performance monitoring with real-time analytics and advanced insights'
                  }
                </p>
                <div className="flex items-center space-x-2 text-slate-400 dark:text-slate-500">
                  <div className="w-2 h-2 bg-blue-500 rounded-full animate-pulse"></div>
                  <span className={isMobile ? 'text-xs' : 'text-sm'}>System ready for monitoring</span>
                </div>
>>>>>>> 74d34a54
              </div>
            )}
          </div>
        </div>
      </main>
    </div>
  );
}<|MERGE_RESOLUTION|>--- conflicted
+++ resolved
@@ -1,16 +1,16 @@
 'use client';
 
-<<<<<<< HEAD
+
 import { useState, useEffect, useCallback, useMemo } from 'react';
 // Agent interface defined locally since we don't have a types file
-=======
-import { useState, useEffect } from 'react';
+ 
+
 import { Header } from '@/components/Header';
 import { ResponsiveHeader } from '@/components/ResponsiveHeader';
 import { MobileBottomSheet } from '@/components/MobileBottomSheet';
 import { useResponsive, useMobileSheet } from '@/hooks/useResponsive';
 
->>>>>>> 74d34a54
+
 interface Agent {
   id: string;
   name: string;
@@ -25,15 +25,13 @@
     provenance: number;
     performance: number;
     perception: number;
-<<<<<<< HEAD
-    verification?: number;
-=======
->>>>>>> 74d34a54
+     verification?: number;
+ 
   };
   credibilityTier: string;
   status: string;
 }
-<<<<<<< HEAD
+
 import { Header } from '@/components/Header';
 
 interface PerformanceMetric {
@@ -56,25 +54,7 @@
   message: string;
   timestamp: Date;
   resolved: boolean;
-=======
-
-interface PerformanceMetrics {
-  totalTransactions: number;
-  successRate: number;
-  avgResponseTime: number;
-  uptime: number;
-  errorRate: number;
-  throughput: number;
-  latency: number;
-  availability: number;
-}
-
-interface AlertData {
-  id: string;
-  type: 'warning' | 'error' | 'info';
-  message: string;
-  timestamp: Date;
->>>>>>> 74d34a54
+
 }
 
 export default function PerformancePage() {
@@ -82,7 +62,7 @@
   const [selectedAgentId, setSelectedAgentId] = useState<string>('');
   const [loading, setLoading] = useState(true);
   const [error, setError] = useState<string | null>(null);
-<<<<<<< HEAD
+
   const [performanceMetrics, setPerformanceMetrics] = useState<PerformanceMetric[]>([]);
   const [alerts, setAlerts] = useState<PerformanceAlert[]>([]);
   const [isMonitoring, setIsMonitoring] = useState(false);
@@ -203,59 +183,7 @@
       generateAlerts();
     }
   }, [selectedAgent, generatePerformanceMetrics, generateAlerts]);
-=======
-  const [timeRange, setTimeRange] = useState<'1h' | '24h' | '7d' | '30d'>('24h');
-  const [refreshInterval, setRefreshInterval] = useState<number>(30);
-  const [isAutoRefresh, setIsAutoRefresh] = useState(true);
-  
-  // Responsive state management
-  const { isMobile, isTablet, isDesktop, viewport } = useResponsive();
-  const agentSheet = useMobileSheet();
-  const [showMobileMenu, setShowMobileMenu] = useState(false);
-
-  useEffect(() => {
-    const fetchAgents = async () => {
-      try {
-        setLoading(true);
-        setError(null);
-        const response = await fetch('/api/agents');
-
-        if (!response.ok) {
-          throw new Error(`HTTP error! status: ${response.status}`);
-        }
-
-        const data = await response.json();
-        if (data.success && data.data) {
-          setAgents(data.data);
-          if (data.data.length > 0 && !selectedAgentId) {
-            setSelectedAgentId(data.data[0].id);
-          }
-        } else {
-          throw new Error(data.message || 'Failed to fetch agents');
-        }
-      } catch (error) {
-        console.error('Error fetching agents:', error);
-        setError(error instanceof Error ? error.message : 'Failed to fetch agents');
-      } finally {
-        setLoading(false);
-      }
-    };
-
-    fetchAgents();
-  }, [selectedAgentId]);
-
-  // Auto-refresh functionality
-  useEffect(() => {
-    if (!isAutoRefresh) return;
-
-    const interval = setInterval(() => {
-      // Trigger a re-render to update timestamps and simulate real-time data
-      setRefreshInterval(prev => prev);
-    }, refreshInterval * 1000);
-
-    return () => clearInterval(interval);
-  }, [isAutoRefresh, refreshInterval]);
->>>>>>> 74d34a54
+
 
   useEffect(() => {
     if (isMonitoring && selectedAgent) {
@@ -263,16 +191,7 @@
         generatePerformanceMetrics();
       }, refreshInterval * 1000);
 
-<<<<<<< HEAD
-      return () => clearInterval(interval);
-    }
-  }, [isMonitoring, selectedAgent, refreshInterval, generatePerformanceMetrics]);
-
-  const resolveAlert = (alertId: string) => {
-    setAlerts(prev => prev.map(alert => 
-      alert.id === alertId ? { ...alert, resolved: true } : alert
-    ));
-=======
+ 
   // Enhanced performance metrics generator
   const generateMetrics = (agent: Agent): PerformanceMetrics => {
     const basePerformance = agent.score.performance / 100;
@@ -330,7 +249,7 @@
     if (score >= 85) return { label: 'Good', color: 'text-blue-600 dark:text-blue-400', bg: 'bg-blue-50 dark:bg-blue-900/20' };
     if (score >= 70) return { label: 'Fair', color: 'text-yellow-600 dark:text-yellow-400', bg: 'bg-yellow-50 dark:bg-yellow-900/20' };
     return { label: 'Poor', color: 'text-red-600 dark:text-red-400', bg: 'bg-red-50 dark:bg-red-900/20' };
->>>>>>> 74d34a54
+
   };
 
   if (loading) {
@@ -339,7 +258,7 @@
         <Header />
         <div className="flex items-center justify-center min-h-[80vh]">
           <div className="text-center">
-<<<<<<< HEAD
+
             <div className="relative mb-8">
               <div className="animate-spin rounded-full h-16 w-16 border-4 border-blue-200 dark:border-blue-800 mx-auto"></div>
               <div className="animate-spin rounded-full h-16 w-16 border-t-4 border-blue-600 absolute top-0 left-1/2 transform -translate-x-1/2"></div>
@@ -347,18 +266,7 @@
             <div className="bg-white/80 dark:bg-slate-800/80 backdrop-blur-xl rounded-2xl px-8 py-6 shadow-xl border border-slate-200/50 dark:border-slate-700/50">
               <h3 className="text-xl font-bold text-slate-900 dark:text-slate-100 mb-2">Loading Performance Data</h3>
               <p className="text-slate-600 dark:text-slate-400">Fetching agent metrics and monitoring data...</p>
-=======
-            <div className="relative">
-              <div className="animate-spin rounded-full h-20 w-20 border-4 border-blue-200 dark:border-blue-800 border-t-blue-600 dark:border-t-blue-400 mx-auto mb-6"></div>
-              <div className="absolute inset-0 rounded-full h-20 w-20 border-4 border-purple-200 dark:border-purple-800 border-t-purple-600 dark:border-t-purple-400 mx-auto animate-spin" style={{ animationDirection: 'reverse', animationDuration: '1.5s' }}></div>
-            </div>
-            <div className="bg-white/95 dark:bg-slate-800/95 backdrop-blur-xl rounded-3xl px-8 py-6 shadow-2xl border border-slate-200/50 dark:border-slate-700/50 max-w-md">
-              <h3 className="text-2xl font-bold text-slate-900 dark:text-slate-100 mb-3">Loading Performance Analytics</h3>
-              <p className="text-slate-600 dark:text-slate-400 mb-4">Initializing real-time monitoring systems...</p>
-              <div className="w-full bg-slate-200 dark:bg-slate-700 rounded-full h-2">
-                <div className="bg-gradient-to-r from-blue-600 to-purple-600 h-2 rounded-full animate-pulse" style={{ width: '75%' }}></div>
-              </div>
->>>>>>> 74d34a54
+ 
             </div>
           </div>
         </div>
@@ -371,14 +279,7 @@
       <div className="min-h-screen bg-gradient-to-br from-slate-50 via-blue-50 to-indigo-100 dark:from-slate-900 dark:via-blue-900 dark:to-indigo-900">
         <Header />
         <div className="flex items-center justify-center min-h-[80vh]">
-<<<<<<< HEAD
-          <div className="text-center max-w-md mx-auto px-4">
-            <div className="bg-white/90 dark:bg-slate-800/90 backdrop-blur-xl rounded-3xl p-8 shadow-2xl border border-slate-200/50 dark:border-slate-700/50">
-              <div className="inline-flex items-center justify-center w-20 h-20 bg-gradient-to-br from-red-500 to-orange-500 rounded-full mb-6 shadow-xl">
-                <svg className="w-10 h-10 text-white" fill="none" stroke="currentColor" viewBox="0 0 24 24">
-                  <path strokeLinecap="round" strokeLinejoin="round" strokeWidth={2} d="M12 9v2m0 4h.01m-6.938 4h13.856c1.54 0 2.502-1.667 1.732-2.5L13.732 4c-.77-.833-1.964-.833-2.732 0L3.34 16.5c-.77.833.192 2.5 1.732 2.5z" />
-                </svg>
-=======
+
           <div className="text-center max-w-lg mx-auto px-4">
             <div className="bg-white/95 dark:bg-slate-800/95 backdrop-blur-xl rounded-3xl p-8 shadow-2xl border border-slate-200/50 dark:border-slate-700/50">
               <div className="w-20 h-20 bg-gradient-to-br from-red-100 to-red-200 dark:from-red-900/30 dark:to-red-800/30 rounded-full flex items-center justify-center mx-auto mb-6">
@@ -401,7 +302,7 @@
                 >
                   Dismiss
                 </button>
->>>>>>> 74d34a54
+
               </div>
               <h3 className="text-2xl font-bold text-red-600 dark:text-red-400 mb-3">Connection Error</h3>
               <p className="text-slate-600 dark:text-slate-400 mb-6 leading-relaxed">{error}</p>
@@ -417,134 +318,6 @@
       </div>
     );
   }
-<<<<<<< HEAD
-
-  const currentMetrics = performanceMetrics[0];
-
-  return (
-    <div className="min-h-screen bg-gradient-to-br from-slate-50 via-blue-50 to-indigo-100 dark:from-slate-900 dark:via-blue-900 dark:to-indigo-900">
-      <Header />
-      
-      {/* Modern Hero Section */}
-      <div className="relative overflow-hidden bg-gradient-to-r from-blue-600/5 via-purple-600/5 to-indigo-600/5 dark:from-blue-400/10 dark:via-purple-400/10 dark:to-indigo-400/10">
-        <div className="absolute inset-0 overflow-hidden">
-          <div className="absolute -top-40 -right-32 w-80 h-80 bg-gradient-to-br from-blue-400/20 to-purple-600/20 rounded-full blur-3xl animate-pulse"></div>
-          <div className="absolute -bottom-40 -left-32 w-80 h-80 bg-gradient-to-tr from-indigo-400/20 to-blue-600/20 rounded-full blur-3xl animate-pulse delay-1000"></div>
-        </div>
-        
-        <div className="relative container mx-auto px-4 sm:px-6 lg:px-8 py-12 sm:py-16">
-          <div className="text-center max-w-4xl mx-auto">
-            <div className="inline-flex items-center justify-center w-20 h-20 sm:w-24 sm:h-24 bg-gradient-to-br from-blue-600 via-purple-600 to-indigo-600 rounded-3xl mb-8 shadow-2xl hover:shadow-3xl transition-all duration-500 hover:scale-110">
-              <svg className="w-10 h-10 sm:w-12 sm:h-12 text-white" fill="none" stroke="currentColor" viewBox="0 0 24 24">
-                <path strokeLinecap="round" strokeLinejoin="round" strokeWidth={1.5} d="M9 19v-6a2 2 0 00-2-2H5a2 2 0 00-2 2v6a2 2 0 002 2h2a2 2 0 002-2zm0 0V9a2 2 0 012-2h2a2 2 0 012 2v10m-6 0a2 2 0 002 2h2a2 2 0 002-2m0 0V5a2 2 0 012-2h2a2 2 0 012 2v14a2 2 0 01-2 2h-2a2 2 0 01-2-2z" />
-              </svg>
-            </div>
-            
-            <h1 className="text-4xl sm:text-5xl md:text-6xl font-black bg-gradient-to-r from-blue-600 via-purple-600 to-indigo-600 bg-clip-text text-transparent mb-6 leading-tight tracking-tight">
-              Performance
-              <span className="block text-3xl sm:text-4xl md:text-5xl mt-2 bg-gradient-to-r from-indigo-600 via-blue-600 to-purple-600 bg-clip-text text-transparent">
-                Monitoring
-              </span>
-            </h1>
-            
-            <p className="text-lg sm:text-xl md:text-2xl text-slate-600 dark:text-slate-300 mb-10 leading-relaxed max-w-3xl mx-auto font-light">
-              Real-time monitoring of agent performance metrics, alerts, and comprehensive analytics
-            </p>
-            
-            {/* Enhanced Stats Grid */}
-            <div className="grid grid-cols-2 md:grid-cols-4 gap-4 sm:gap-6 max-w-4xl mx-auto">
-              <div className="bg-white/90 dark:bg-slate-800/90 backdrop-blur-xl rounded-2xl p-4 sm:p-6 shadow-xl border border-slate-200/50 dark:border-slate-700/50 hover:scale-105 transition-all duration-300 group">
-                <div className="text-2xl sm:text-3xl font-black text-slate-900 dark:text-slate-100 mb-2 group-hover:text-blue-600 dark:group-hover:text-blue-400 transition-colors">
-                  {performanceStats.total}
-                </div>
-                <div className="text-sm text-slate-600 dark:text-slate-400 font-medium">Total Agents</div>
-              </div>
-              
-              <div className="bg-white/90 dark:bg-slate-800/90 backdrop-blur-xl rounded-2xl p-4 sm:p-6 shadow-xl border border-slate-200/50 dark:border-slate-700/50 hover:scale-105 transition-all duration-300 group">
-                <div className="text-2xl sm:text-3xl font-black text-green-600 dark:text-green-400 mb-2 group-hover:scale-110 transition-transform">
-                  {performanceStats.high}
-                </div>
-                <div className="text-sm text-slate-600 dark:text-slate-400 font-medium">High Performance</div>
-              </div>
-              
-              <div className="bg-white/90 dark:bg-slate-800/90 backdrop-blur-xl rounded-2xl p-4 sm:p-6 shadow-xl border border-slate-200/50 dark:border-slate-700/50 hover:scale-105 transition-all duration-300 group">
-                <div className="text-2xl sm:text-3xl font-black text-blue-600 dark:text-blue-400 mb-2 group-hover:scale-110 transition-transform">
-                  {performanceStats.avgPerformance}%
-                </div>
-                <div className="text-sm text-slate-600 dark:text-slate-400 font-medium">Avg Performance</div>
-              </div>
-              
-              <div className="bg-white/90 dark:bg-slate-800/90 backdrop-blur-xl rounded-2xl p-4 sm:p-6 shadow-xl border border-slate-200/50 dark:border-slate-700/50 hover:scale-105 transition-all duration-300 group">
-                <div className="text-2xl sm:text-3xl font-black text-purple-600 dark:text-purple-400 mb-2 group-hover:scale-110 transition-transform">
-                  {alerts.filter(a => !a.resolved).length}
-                </div>
-                <div className="text-sm text-slate-600 dark:text-slate-400 font-medium">Active Alerts</div>
-              </div>
-            </div>
-          </div>
-        </div>
-      </div>
-
-      <main className="container mx-auto px-4 sm:px-6 lg:px-8 pb-12 sm:pb-16 -mt-8 relative z-10">
-        <div className="grid grid-cols-1 lg:grid-cols-12 gap-6 lg:gap-8">
-          
-          {/* Enhanced Agent Selection Sidebar */}
-          <div className="lg:col-span-4 xl:col-span-3">
-            <div className="bg-white/95 dark:bg-slate-800/95 backdrop-blur-xl rounded-3xl shadow-2xl border border-slate-200/50 dark:border-slate-700/50 overflow-hidden">
-              <div className="bg-gradient-to-r from-blue-600/10 via-purple-600/10 to-indigo-600/10 dark:from-blue-400/20 dark:via-purple-400/20 dark:to-indigo-400/20 p-6 border-b border-slate-200/50 dark:border-slate-700/50">
-                <h2 className="text-xl font-black text-slate-900 dark:text-slate-100 mb-2">Agent Selection</h2>
-                <p className="text-sm text-slate-600 dark:text-slate-400">Choose an agent to monitor</p>
-              </div>
-              
-              <div className="p-6 max-h-96 overflow-y-auto custom-scrollbar">
-                <div className="space-y-3">
-                  {agents.map((agent, index) => (
-                    <button
-                      key={agent.id}
-                      onClick={() => setSelectedAgentId(agent.id)}
-                      className={`w-full text-left p-4 rounded-2xl border-2 transition-all duration-300 hover:scale-[1.02] hover:shadow-lg group ${
-                        selectedAgentId === agent.id
-                          ? 'border-blue-500 bg-gradient-to-br from-blue-50 via-purple-50 to-indigo-50 dark:from-blue-900/30 dark:via-purple-900/30 dark:to-indigo-900/30 shadow-lg scale-[1.02]'
-                          : 'border-slate-200 dark:border-slate-600 hover:border-slate-300 dark:hover:border-slate-500 bg-white dark:bg-slate-700/50'
-                      }`}
-                      style={{ animationDelay: `${index * 0.05}s` }}
-                    >
-                      <div className="flex items-start justify-between mb-3">
-                        <div className="flex-1 min-w-0">
-                          <h3 className="font-bold text-lg text-slate-900 dark:text-slate-100 truncate group-hover:text-blue-600 dark:group-hover:text-blue-400 transition-colors mb-1">
-                            {agent.name}
-                          </h3>
-                          <p className="text-sm text-slate-600 dark:text-slate-400 line-clamp-2 leading-relaxed">
-                            {agent.metadata.description}
-                          </p>
-                        </div>
-                        <div className="flex flex-col items-end space-y-2 ml-4">
-                          <span className={`px-3 py-1.5 text-xs font-bold rounded-full shadow-sm ${
-                            agent.score.performance >= 90 ? 'bg-green-100 text-green-800 dark:bg-green-900/30 dark:text-green-400' :
-                            agent.score.performance >= 80 ? 'bg-blue-100 text-blue-800 dark:bg-blue-900/30 dark:text-blue-400' :
-                            agent.score.performance >= 70 ? 'bg-yellow-100 text-yellow-800 dark:bg-yellow-900/30 dark:text-yellow-400' :
-                            agent.score.performance >= 60 ? 'bg-orange-100 text-orange-800 dark:bg-orange-900/30 dark:text-orange-400' :
-                            'bg-red-100 text-red-800 dark:bg-red-900/30 dark:text-red-400'
-                          }`}>
-                            {agent.score.performance}
-                          </span>
-                        </div>
-                      </div>
-                      
-                      <div className="flex items-center justify-between">
-                        <div className="flex items-center space-x-2">
-                          <div className="w-2 h-2 bg-blue-500 rounded-full"></div>
-                          <span className="text-sm font-medium text-slate-600 dark:text-slate-400">
-                            {agent.credibilityTier}
-                          </span>
-                        </div>
-                        <svg className={`w-5 h-5 transition-all duration-300 ${selectedAgentId === agent.id ? 'rotate-90 text-blue-500 scale-110' : 'text-slate-400 group-hover:text-slate-600 dark:group-hover:text-slate-300'}`} fill="none" stroke="currentColor" viewBox="0 0 24 24">
-                          <path strokeLinecap="round" strokeLinejoin="round" strokeWidth={2} d="M9 5l7 7-7 7" />
-                        </svg>
-                      </div>
-                    </button>
-                  ))}
-=======
 
   return (
     <div className="min-h-screen bg-gradient-to-br from-slate-50 via-blue-50 to-indigo-100 dark:from-slate-900 dark:via-blue-900 dark:to-indigo-900">
@@ -637,37 +410,13 @@
               <div className="group bg-white/95 dark:bg-slate-800/95 backdrop-blur-xl rounded-2xl sm:rounded-3xl p-6 sm:p-8 shadow-2xl border border-slate-200/50 dark:border-slate-700/50 hover:shadow-3xl transition-all duration-300 hover:scale-105">
                 <div className="text-3xl sm:text-4xl font-black text-purple-600 dark:text-purple-400 mb-2 sm:mb-3">
                   {agents.filter(a => a.status === 'ACTIVE').length}
->>>>>>> 74d34a54
+
                 </div>
                 <div className="text-xs sm:text-sm text-slate-600 dark:text-slate-400 font-semibold uppercase tracking-wider">Active Agents</div>
                 <div className="mt-2 sm:mt-3 h-1 bg-gradient-to-r from-purple-500 to-purple-600 rounded-full group-hover:from-purple-600 group-hover:to-purple-700 transition-all duration-300"></div>
               </div>
             </div>
-<<<<<<< HEAD
-
-            {/* Performance Overview Card */}
-            <div className="bg-white/95 dark:bg-slate-800/95 backdrop-blur-xl rounded-3xl shadow-2xl border border-slate-200/50 dark:border-slate-700/50 overflow-hidden mt-6">
-              <div className="bg-gradient-to-r from-green-600/10 via-blue-600/10 to-purple-600/10 dark:from-green-400/20 dark:via-blue-400/20 dark:to-purple-400/20 p-6 border-b border-slate-200/50 dark:border-slate-700/50">
-                <h3 className="text-lg font-black text-slate-900 dark:text-slate-100 mb-2">Performance Overview</h3>
-              </div>
-              
-              <div className="p-6 space-y-4">
-                <div className="flex justify-between items-center">
-                  <span className="text-sm font-medium text-slate-700 dark:text-slate-300">High Performance (90+)</span>
-                  <span className="font-bold text-green-600 dark:text-green-400">{performanceStats.high}</span>
-                </div>
-                <div className="flex justify-between items-center">
-                  <span className="text-sm font-medium text-slate-700 dark:text-slate-300">Good Performance (80-89)</span>
-                  <span className="font-bold text-blue-600 dark:text-blue-400">{performanceStats.good}</span>
-                </div>
-                <div className="flex justify-between items-center">
-                  <span className="text-sm font-medium text-slate-700 dark:text-slate-300">Average Performance (70-79)</span>
-                  <span className="font-bold text-yellow-600 dark:text-yellow-400">{performanceStats.average}</span>
-                </div>
-                <div className="flex justify-between items-center">
-                  <span className="text-sm font-medium text-slate-700 dark:text-slate-300">Low Performance (&lt;70)</span>
-                  <span className="font-bold text-red-600 dark:text-red-400">{performanceStats.low}</span>
-=======
+
           </div>
         </div>
       </div>
@@ -713,7 +462,7 @@
                     <div className="w-3 h-3 bg-green-500 rounded-full animate-pulse"></div>
                     <span className="text-sm text-slate-600 dark:text-slate-400 font-medium">Live</span>
                   </div>
->>>>>>> 74d34a54
+
                 </div>
                 <p className="text-slate-600 dark:text-slate-400">Choose an agent to monitor performance metrics</p>
               </div>
@@ -785,120 +534,6 @@
           </div>
           )}
 
-<<<<<<< HEAD
-          {/* Enhanced Main Content */}
-          <div className="lg:col-span-8 xl:col-span-9">
-            {selectedAgent ? (
-              <div className="space-y-6">
-                
-                {/* Monitoring Controls */}
-                <div className="bg-white/95 dark:bg-slate-800/95 backdrop-blur-xl rounded-3xl shadow-2xl border border-slate-200/50 dark:border-slate-700/50 overflow-hidden">
-                  <div className="bg-gradient-to-r from-blue-600/10 via-purple-600/10 to-indigo-600/10 dark:from-blue-400/20 dark:via-purple-400/20 dark:to-indigo-400/20 p-6 border-b border-slate-200/50 dark:border-slate-700/50">
-                    <div className="flex items-center justify-between">
-                      <div>
-                        <h2 className="text-xl font-black text-slate-900 dark:text-slate-100 mb-2">Performance Monitoring</h2>
-                        <p className="text-sm text-slate-600 dark:text-slate-400">Real-time metrics for {selectedAgent.name}</p>
-                      </div>
-                      <div className="flex items-center space-x-4">
-                        <div className="flex items-center space-x-2">
-                          <span className="text-sm font-medium text-slate-700 dark:text-slate-300">Refresh:</span>
-                          <select
-                            value={refreshInterval}
-                            onChange={(e) => setRefreshInterval(Number(e.target.value))}
-                            className="border border-slate-300 dark:border-slate-600 rounded-lg px-3 py-1.5 text-sm bg-white dark:bg-slate-700 text-slate-900 dark:text-slate-100 focus:ring-2 focus:ring-blue-500 focus:border-transparent"
-                          >
-                            <option value={10}>10s</option>
-                            <option value={30}>30s</option>
-                            <option value={60}>1m</option>
-                            <option value={300}>5m</option>
-                          </select>
-                        </div>
-                        <button
-                          onClick={() => setIsMonitoring(!isMonitoring)}
-                          className={`px-4 py-2 rounded-xl text-sm font-semibold transition-all duration-300 hover:scale-105 shadow-lg ${
-                            isMonitoring
-                              ? 'bg-gradient-to-r from-red-600 to-orange-600 hover:from-red-700 hover:to-orange-700 text-white'
-                              : 'bg-gradient-to-r from-green-600 to-emerald-600 hover:from-green-700 hover:to-emerald-700 text-white'
-                          }`}
-                        >
-                          {isMonitoring ? 'Stop Monitoring' : 'Start Monitoring'}
-                        </button>
-                      </div>
-                    </div>
-                    
-                    <div className="mt-4">
-                      {isMonitoring ? (
-                        <span className="flex items-center text-green-600 dark:text-green-400 text-sm font-medium">
-                          <span className="w-2 h-2 bg-green-500 rounded-full mr-2 animate-pulse"></span>
-                          Live monitoring active - Refreshing every {refreshInterval} seconds
-                        </span>
-                      ) : (
-                        <span className="text-slate-500 dark:text-slate-400 text-sm">Monitoring paused</span>
-                      )}
-                    </div>
-                  </div>
-                </div>
-
-                {/* Current Metrics */}
-                {currentMetrics && (
-                  <div className="bg-white/95 dark:bg-slate-800/95 backdrop-blur-xl rounded-3xl shadow-2xl border border-slate-200/50 dark:border-slate-700/50 overflow-hidden">
-                    <div className="bg-gradient-to-r from-green-600/10 via-blue-600/10 to-purple-600/10 dark:from-green-400/20 dark:via-blue-400/20 dark:to-purple-400/20 p-6 border-b border-slate-200/50 dark:border-slate-700/50">
-                      <h3 className="text-lg font-black text-slate-900 dark:text-slate-100">Current Performance Metrics</h3>
-                    </div>
-                    
-                    <div className="p-6">
-                      <div className="grid grid-cols-2 md:grid-cols-4 gap-4 mb-6">
-                        <div className="text-center p-4 bg-blue-50 dark:bg-blue-900/20 rounded-2xl border border-blue-200/50 dark:border-blue-700/50">
-                          <div className="text-2xl font-black text-blue-600 dark:text-blue-400 mb-1">
-                            {currentMetrics.apr}%
-                          </div>
-                          <div className="text-sm font-medium text-blue-600 dark:text-blue-400">APR</div>
-                        </div>
-                        <div className="text-center p-4 bg-green-50 dark:bg-green-900/20 rounded-2xl border border-green-200/50 dark:border-green-700/50">
-                          <div className="text-2xl font-black text-green-600 dark:text-green-400 mb-1">
-                            {currentMetrics.ltv}%
-                          </div>
-                          <div className="text-sm font-medium text-green-600 dark:text-green-400">LTV</div>
-                        </div>
-                        <div className="text-center p-4 bg-purple-50 dark:bg-purple-900/20 rounded-2xl border border-purple-200/50 dark:border-purple-700/50">
-                          <div className="text-2xl font-black text-purple-600 dark:text-purple-400 mb-1">
-                            ${(currentMetrics.aum / 1000).toFixed(0)}K
-                          </div>
-                          <div className="text-sm font-medium text-purple-600 dark:text-purple-400">AUM</div>
-                        </div>
-                        <div className="text-center p-4 bg-orange-50 dark:bg-orange-900/20 rounded-2xl border border-orange-200/50 dark:border-orange-700/50">
-                          <div className="text-2xl font-black text-orange-600 dark:text-orange-400 mb-1">
-                            {currentMetrics.healthFactor}
-                          </div>
-                          <div className="text-sm font-medium text-orange-600 dark:text-orange-400">Health Factor</div>
-                        </div>
-                      </div>
-
-                      <div className="grid grid-cols-2 md:grid-cols-4 gap-4">
-                        <div className="text-center p-3 bg-slate-50 dark:bg-slate-700/50 rounded-xl">
-                          <div className="text-lg font-bold text-slate-900 dark:text-slate-100 mb-1">
-                            {currentMetrics.volatility}%
-                          </div>
-                          <div className="text-xs font-medium text-slate-600 dark:text-slate-400">Volatility</div>
-                        </div>
-                        <div className="text-center p-3 bg-slate-50 dark:bg-slate-700/50 rounded-xl">
-                          <div className="text-lg font-bold text-slate-900 dark:text-slate-100 mb-1">
-                            {currentMetrics.sharpeRatio}
-                          </div>
-                          <div className="text-xs font-medium text-slate-600 dark:text-slate-400">Sharpe Ratio</div>
-                        </div>
-                        <div className="text-center p-3 bg-slate-50 dark:bg-slate-700/50 rounded-xl">
-                          <div className="text-lg font-bold text-slate-900 dark:text-slate-100 mb-1">
-                            {currentMetrics.maxDrawdown}%
-                          </div>
-                          <div className="text-xs font-medium text-slate-600 dark:text-slate-400">Max Drawdown</div>
-                        </div>
-                        <div className="text-center p-3 bg-slate-50 dark:bg-slate-700/50 rounded-xl">
-                          <div className="text-lg font-bold text-slate-900 dark:text-slate-100 mb-1">
-                            {currentMetrics.utilization}%
-                          </div>
-                          <div className="text-xs font-medium text-slate-600 dark:text-slate-400">Utilization</div>
-=======
           {/* Main Content */}
           <div className={isTablet ? '' : 'xl:col-span-8'}>
             {selectedAgent ? (
@@ -1010,84 +645,11 @@
                           isMobile ? 'text-sm' : 'text-lg'
                         }`}>
                           {new Date().toLocaleTimeString()}
->>>>>>> 74d34a54
+
                         </div>
                       </div>
                     </div>
                   </div>
-<<<<<<< HEAD
-                )}
-
-                {/* Performance Alerts */}
-                <div className="bg-white/95 dark:bg-slate-800/95 backdrop-blur-xl rounded-3xl shadow-2xl border border-slate-200/50 dark:border-slate-700/50 overflow-hidden">
-                  <div className="bg-gradient-to-r from-red-600/10 via-orange-600/10 to-yellow-600/10 dark:from-red-400/20 dark:via-orange-400/20 dark:to-yellow-400/20 p-6 border-b border-slate-200/50 dark:border-slate-700/50">
-                    <h3 className="text-lg font-black text-slate-900 dark:text-slate-100">Performance Alerts</h3>
-                  </div>
-                  
-                  <div className="p-6">
-                    {alerts.filter(alert => !alert.resolved).length === 0 ? (
-                      <div className="text-center py-8">
-                        <div className="inline-flex items-center justify-center w-16 h-16 bg-green-100 dark:bg-green-900/30 rounded-full mb-4">
-                          <svg className="w-8 h-8 text-green-600 dark:text-green-400" fill="none" stroke="currentColor" viewBox="0 0 24 24">
-                            <path strokeLinecap="round" strokeLinejoin="round" strokeWidth={2} d="M5 13l4 4L19 7" />
-                          </svg>
-                        </div>
-                        <h4 className="text-lg font-semibold text-slate-900 dark:text-slate-100 mb-2">All Clear!</h4>
-                        <p className="text-slate-600 dark:text-slate-400">No active performance alerts</p>
-                      </div>
-                    ) : (
-                      <div className="space-y-3">
-                        {alerts.filter(alert => !alert.resolved).map((alert) => (
-                          <div
-                            key={alert.id}
-                            className={`p-4 rounded-2xl border-2 ${
-                              alert.type === 'critical' ? 'bg-red-50 dark:bg-red-900/20 border-red-200 dark:border-red-700/50' :
-                              alert.type === 'warning' ? 'bg-yellow-50 dark:bg-yellow-900/20 border-yellow-200 dark:border-yellow-700/50' :
-                              'bg-blue-50 dark:bg-blue-900/20 border-blue-200 dark:border-blue-700/50'
-                            }`}
-                          >
-                            <div className="flex items-center justify-between">
-                              <div className="flex-1">
-                                <div className={`font-semibold mb-1 ${
-                                  alert.type === 'critical' ? 'text-red-800 dark:text-red-400' :
-                                  alert.type === 'warning' ? 'text-yellow-800 dark:text-yellow-400' :
-                                  'text-blue-800 dark:text-blue-400'
-                                }`}>
-                                  {alert.message}
-                                </div>
-                                <div className="text-xs text-slate-600 dark:text-slate-400">
-                                  {alert.timestamp.toLocaleTimeString()}
-                                </div>
-                              </div>
-                              <button
-                                onClick={() => resolveAlert(alert.id)}
-                                className="ml-4 px-3 py-1.5 bg-white/80 dark:bg-slate-700/80 hover:bg-white dark:hover:bg-slate-700 text-slate-700 dark:text-slate-300 text-xs font-medium rounded-lg transition-colors border border-slate-200 dark:border-slate-600"
-                              >
-                                Resolve
-                              </button>
-                            </div>
-                          </div>
-                        ))}
-                      </div>
-                    )}
-                  </div>
-                </div>
-
-              </div>
-            ) : (
-              <div className="bg-white/95 dark:bg-slate-800/95 backdrop-blur-xl rounded-3xl shadow-2xl border border-slate-200/50 dark:border-slate-700/50 p-12 text-center min-h-[400px] flex flex-col items-center justify-center">
-                <div className="inline-flex items-center justify-center w-20 h-20 bg-gradient-to-br from-slate-100 to-slate-200 dark:from-slate-700 dark:to-slate-600 rounded-full shadow-xl mb-6">
-                  <svg className="w-10 h-10 text-slate-400 dark:text-slate-500" fill="none" stroke="currentColor" viewBox="0 0 24 24">
-                    <path strokeLinecap="round" strokeLinejoin="round" strokeWidth={1.5} d="M9 19v-6a2 2 0 00-2-2H5a2 2 0 00-2 2v6a2 2 0 002 2h2a2 2 0 002-2zm0 0V9a2 2 0 012-2h2a2 2 0 012 2v10m-6 0a2 2 0 002 2h2a2 2 0 002-2m0 0V5a2 2 0 012-2h2a2 2 0 012 2v14a2 2 0 01-2 2h-2a2 2 0 01-2-2z" />
-                  </svg>
-                </div>
-                <h3 className="text-2xl font-bold text-slate-700 dark:text-slate-300 mb-4">
-                  Ready for Monitoring
-                </h3>
-                <p className="text-lg text-slate-500 dark:text-slate-400 max-w-md leading-relaxed">
-                  Select an agent from the sidebar to begin performance monitoring and view detailed metrics
-                </p>
-=======
                   
                   <div className={isMobile ? 'p-4' : isTablet ? 'p-6' : 'p-8'}>
                     {(() => {
@@ -1350,7 +912,7 @@
                   <div className="w-2 h-2 bg-blue-500 rounded-full animate-pulse"></div>
                   <span className={isMobile ? 'text-xs' : 'text-sm'}>System ready for monitoring</span>
                 </div>
->>>>>>> 74d34a54
+
               </div>
             )}
           </div>
