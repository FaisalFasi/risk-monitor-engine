'use client';

<<<<<<< HEAD
import { useState, useEffect, useMemo, useCallback } from 'react';
import { Agent, CredibilityTier } from '@/types/agent';
import { AgentCard } from './AgentCard';
import { StatsOverview } from './StatsOverview';
=======
import { useState, useEffect } from 'react';
import { AgentCard } from './AgentCard';
import { StatsOverview } from './StatsOverview';

interface Agent {
  id: string;
  name: string;
  metadata: {
    category: string;
    description: string;
    version: string;
    tags: string[];
  };
  score: {
    overall: number;
    provenance: number;
    performance: number;
    perception: number;
  };
  credibilityTier: string;
  status: string;
}
>>>>>>> bb869c59

enum CredibilityTier {
  BRONZE = 'BRONZE',
  SILVER = 'SILVER',
  GOLD = 'GOLD',
  PLATINUM = 'PLATINUM',
  DIAMOND = 'DIAMOND'
}

const categories = ['all', 'trading', 'defi', 'analytics', 'security', 'governance'];
const tiers = ['all', 'BRONZE', 'SILVER', 'GOLD', 'PLATINUM', 'DIAMOND'];

// Loading Skeleton Component
function AgentCardSkeleton() {
  return (
    <div className="bg-white/80 dark:bg-slate-800/80 backdrop-blur-sm rounded-lg sm:rounded-xl p-3 sm:p-4 lg:p-6 shadow-lg border border-slate-200/50 dark:border-slate-700/50 animate-pulse">
      {/* Header Skeleton */}
      <div className="flex items-start justify-between mb-3 sm:mb-4">
        <div className="flex-1 min-w-0 pr-2">
          <div className="h-4 sm:h-5 lg:h-6 bg-slate-200 dark:bg-slate-700 rounded mb-1 sm:mb-2 w-3/4"></div>
          <div className="h-3 sm:h-4 bg-slate-200 dark:bg-slate-700 rounded w-1/2"></div>
        </div>
        <div className="flex flex-col items-end space-y-1 flex-shrink-0">
          <div className="h-5 sm:h-6 w-12 sm:w-16 bg-slate-200 dark:bg-slate-700 rounded-full"></div>
          <div className="h-5 sm:h-6 w-14 sm:w-20 bg-slate-200 dark:bg-slate-700 rounded-full"></div>
        </div>
      </div>

      {/* Description Skeleton */}
      <div className="space-y-1.5 sm:space-y-2 mb-3 sm:mb-4">
        <div className="h-3 sm:h-4 bg-slate-200 dark:bg-slate-700 rounded w-full"></div>
        <div className="h-3 sm:h-4 bg-slate-200 dark:bg-slate-700 rounded w-2/3"></div>
      </div>

      {/* Score Skeleton */}
      <div className="grid grid-cols-2 gap-2 sm:gap-3 lg:gap-4 mb-3 sm:mb-4">
        <div className="bg-slate-50 dark:bg-slate-700 rounded-lg p-2 sm:p-3">
          <div className="h-4 sm:h-5 lg:h-6 bg-slate-200 dark:bg-slate-600 rounded w-8 sm:w-12 mb-1"></div>
          <div className="h-2 sm:h-3 bg-slate-200 dark:bg-slate-600 rounded w-12 sm:w-16"></div>
        </div>
        <div className="bg-slate-50 dark:bg-slate-700 rounded-lg p-2 sm:p-3">
          <div className="h-4 sm:h-5 lg:h-6 bg-slate-200 dark:bg-slate-600 rounded w-8 sm:w-12 mb-1"></div>
          <div className="h-2 sm:h-3 bg-slate-200 dark:bg-slate-600 rounded w-12 sm:w-16"></div>
        </div>
      </div>

      {/* Score Breakdown Skeleton */}
      <div className="space-y-2 sm:space-y-3 mb-3 sm:mb-4">
        {[1, 2].map(i => (
          <div key={i}>
            <div className="flex justify-between items-center mb-1">
              <div className="h-2 sm:h-3 bg-slate-200 dark:bg-slate-700 rounded w-16 sm:w-20"></div>
              <div className="h-2 sm:h-3 bg-slate-200 dark:bg-slate-700 rounded w-6 sm:w-8"></div>
            </div>
            <div className="w-full bg-slate-200 dark:bg-slate-600 rounded-full h-1.5 sm:h-2"></div>
          </div>
        ))}
      </div>

      {/* Tags Skeleton */}
      <div className="border-t border-slate-200/70 dark:border-slate-600/70 pt-3 sm:pt-4">
        <div className="flex justify-between mb-2 sm:mb-3">
          <div className="h-2 sm:h-3 bg-slate-200 dark:bg-slate-700 rounded w-8 sm:w-12"></div>
          <div className="h-2 sm:h-3 bg-slate-200 dark:bg-slate-700 rounded w-12 sm:w-16"></div>
        </div>
        <div className="flex gap-1 sm:gap-1.5">
          <div className="h-5 sm:h-6 w-12 sm:w-16 bg-slate-200 dark:bg-slate-700 rounded-md"></div>
          <div className="h-5 sm:h-6 w-14 sm:w-20 bg-slate-200 dark:bg-slate-700 rounded-md"></div>
          <div className="h-5 sm:h-6 w-8 sm:w-12 bg-slate-200 dark:bg-slate-700 rounded-md"></div>
        </div>
      </div>
    </div>
  );
}

export function AgentDashboard() {
  const [agents, setAgents] = useState<Agent[]>([]);
  const [loading, setLoading] = useState(true);
  const [error, setError] = useState<string | null>(null);
  const [selectedCategory, setSelectedCategory] = useState<string>('all');
  const [selectedTier, setSelectedTier] = useState<string>('all');
  const [searchQuery, setSearchQuery] = useState<string>('');
  const [sortBy, setSortBy] = useState<string>('name');
  const [sortOrder, setSortOrder] = useState<'asc' | 'desc'>('asc');
<<<<<<< HEAD
  const [isMounted, setIsMounted] = useState(false);
  const [visibleCount, setVisibleCount] = useState(12); // Lazy loading

  // Categories and tiers for filters
  const categories = ['all', 'trading', 'defi', 'analytics', 'social', 'gaming'];
  const tiers = ['all', CredibilityTier.BRONZE, CredibilityTier.SILVER, CredibilityTier.GOLD, CredibilityTier.PLATINUM, CredibilityTier.DIAMOND];
=======
>>>>>>> bb869c59

  useEffect(() => {
    setIsMounted(true);

    const fetchAgents = async () => {
      try {
        setLoading(true);
        setError(null);

        const response = await fetch('/api/agents');
        if (!response.ok) {
          throw new Error(`HTTP error! status: ${response.status}`);
        }

        const result = await response.json();

        if (result.success && Array.isArray(result.data)) {
          setAgents(result.data);
        } else {
          throw new Error('Invalid data format received');
        }
      } catch (error) {
        console.error('Error fetching agents:', error);
        setError(error instanceof Error ? error.message : 'Failed to fetch agents');
      } finally {
        setLoading(false);
      }
    };

    fetchAgents();
  }, []);

<<<<<<< HEAD
  // Memoized filtering for performance
  const filteredAgents = useMemo(() => {
    return agents.filter(agent => {
      const categoryMatch = selectedCategory === 'all' || agent.metadata.category.toLowerCase() === selectedCategory;
      const tierMatch = selectedTier === 'all' || agent.credibilityTier === selectedTier;
      const searchMatch = searchQuery === '' ||
        agent.name.toLowerCase().includes(searchQuery.toLowerCase()) ||
        agent.metadata.description.toLowerCase().includes(searchQuery.toLowerCase()) ||
        agent.metadata.tags.some(tag => tag.toLowerCase().includes(searchQuery.toLowerCase()));

      return categoryMatch && tierMatch && searchMatch;
    });
  }, [agents, selectedCategory, selectedTier, searchQuery]);

  // Memoized sorting for performance
  const sortedAgents = useMemo(() => {
    return [...filteredAgents].sort((a, b) => {
      let aValue: string | number, bValue: string | number;

      switch (sortBy) {
        case 'name':
          aValue = a.name.toLowerCase();
          bValue = b.name.toLowerCase();
          break;
        case 'overall':
          aValue = a.score.overall;
          bValue = b.score.overall;
          break;
        case 'tier':
          const tierOrder = {
            [CredibilityTier.BRONZE]: 1,
            [CredibilityTier.SILVER]: 2,
            [CredibilityTier.GOLD]: 3,
            [CredibilityTier.PLATINUM]: 4,
            [CredibilityTier.DIAMOND]: 5
          };
          aValue = tierOrder[a.credibilityTier] || 0;
          bValue = tierOrder[b.credibilityTier] || 0;
          break;
        default:
          aValue = a.name.toLowerCase();
          bValue = b.name.toLowerCase();
      }

      if (sortOrder === 'asc') {
        return aValue > bValue ? 1 : -1;
      } else {
        return aValue < bValue ? 1 : -1;
      }
    });
  }, [filteredAgents, sortBy, sortOrder]);

  // Lazy loading - only show visible agents
  const visibleAgents = useMemo(() => {
    return sortedAgents.slice(0, visibleCount);
  }, [sortedAgents, visibleCount]);

  // Optimized callbacks
  const toggleSortOrder = useCallback(() => {
    setSortOrder(prev => prev === 'asc' ? 'desc' : 'asc');
  }, []);

  const clearFilters = useCallback(() => {
    setSearchQuery('');
    setSelectedCategory('all');
    setSelectedTier('all');
  }, []);

  const loadMoreAgents = useCallback(() => {
    setVisibleCount(prev => prev + 12);
  }, []);

  // Reset visible count when filters change
  useEffect(() => {
    setVisibleCount(12);
  }, [searchQuery, selectedCategory, selectedTier, sortBy, sortOrder]);

  if (!isMounted) {
    return (
      <div className="space-y-6 sm:space-y-8">
        {/* Loading Skeleton for Stats */}
        <div className="grid grid-cols-1 sm:grid-cols-2 lg:grid-cols-3 gap-4 sm:gap-6">
          {[1, 2, 3].map(i => (
            <div key={i} className="bg-white/80 dark:bg-slate-800/80 backdrop-blur-sm rounded-lg sm:rounded-xl p-4 sm:p-6 shadow-lg border border-slate-200/50 dark:border-slate-700/50 animate-pulse">
              <div className="flex items-center justify-between">
                <div className="flex-1">
                  <div className="h-3 sm:h-4 bg-slate-200 dark:bg-slate-700 rounded w-20 sm:w-24 mb-2"></div>
                  <div className="h-6 sm:h-8 bg-slate-200 dark:bg-slate-700 rounded w-12 sm:w-16"></div>
                </div>
                <div className="p-2 sm:p-3 bg-slate-200 dark:bg-slate-700 rounded-lg sm:rounded-xl w-8 h-8 sm:w-12 sm:h-12"></div>
              </div>
              <div className="mt-3 sm:mt-4">
                <div className="h-3 sm:h-4 bg-slate-200 dark:bg-slate-700 rounded w-24 sm:w-32"></div>
              </div>
            </div>
          ))}
        </div>

        {/* Loading Skeleton for Filters */}
        <div className="bg-white/80 dark:bg-slate-800/80 backdrop-blur-sm rounded-lg sm:rounded-2xl p-4 sm:p-6 shadow-lg border border-slate-200/50 dark:border-slate-700/50 animate-pulse">
          <div className="h-5 sm:h-6 bg-slate-200 dark:bg-slate-700 rounded w-32 sm:w-48 mb-4 sm:mb-6"></div>
          <div className="h-10 sm:h-12 bg-slate-200 dark:bg-slate-700 rounded-lg sm:rounded-xl w-full mb-4 sm:mb-6"></div>
          <div className="grid grid-cols-1 sm:grid-cols-2 lg:grid-cols-4 gap-3 sm:gap-4">
            {[1, 2, 3, 4].map(i => (
              <div key={i}>
                <div className="h-3 sm:h-4 bg-slate-200 dark:bg-slate-700 rounded w-16 sm:w-20 mb-1 sm:mb-2"></div>
                <div className="h-8 sm:h-10 bg-slate-200 dark:bg-slate-700 rounded-lg w-full"></div>
              </div>
            ))}
          </div>
        </div>

        {/* Loading Skeleton for Agent Cards */}
        <div className="grid grid-cols-1 sm:grid-cols-2 lg:grid-cols-3 xl:grid-cols-4 gap-4 sm:gap-6">
          {[1, 2, 3, 4, 5, 6].map(i => (
            <AgentCardSkeleton key={i} />
          ))}
        </div>
      </div>
    );
  }

  if (loading) {
    return (
      <div className="space-y-6 sm:space-y-8">
        {/* Loading Skeleton for Agent Cards */}
        <div className="grid grid-cols-1 sm:grid-cols-2 lg:grid-cols-3 xl:grid-cols-4 gap-4 sm:gap-6">
          {[1, 2, 3, 4, 5, 6, 7, 8].map(i => (
            <AgentCardSkeleton key={i} />
          ))}
        </div>
      </div>
    );
  }

  if (error) {
    return (
      <div className="text-center py-8 sm:py-12 px-4">
        <div className="inline-flex items-center justify-center w-16 h-16 sm:w-20 sm:h-20 bg-red-100 dark:bg-red-900/30 rounded-full mb-4 sm:mb-6">
          <svg className="w-8 h-8 sm:w-10 sm:h-10 text-red-600 dark:text-red-400" fill="none" stroke="currentColor" viewBox="0 0 24 24">
            <path strokeLinecap="round" strokeLinejoin="round" strokeWidth={2} d="M12 9v2m0 4h.01m-6.938 4h13.856c1.54 0 2.502-1.667 1.732-2.5L13.732 4c-.77-.833-1.964-.833-2.732 0L3.34 16.5c-.77.833.192 2.5 1.732 2.5z" />
          </svg>
        </div>
        <h3 className="text-lg sm:text-xl lg:text-2xl font-semibold text-red-600 dark:text-red-400 mb-2 sm:mb-3">
          Error Loading Agents
        </h3>
        <p className="text-sm sm:text-base text-slate-600 dark:text-slate-400 mb-4 sm:mb-6 max-w-md mx-auto leading-relaxed">
          {error}
        </p>
        <button
          onClick={() => window.location.reload()}
          className="px-4 sm:px-6 py-2 sm:py-3 bg-red-600 hover:bg-red-700 text-white font-medium rounded-lg sm:rounded-xl transition-colors text-sm sm:text-base"
        >
          Try Again
=======
  const filteredAgents = agents.filter(agent => {
    const categoryMatch = selectedCategory === 'all' || agent.metadata.category.toLowerCase() === selectedCategory;
    const tierMatch = selectedTier === 'all' || agent.credibilityTier === selectedTier;
    const searchMatch = searchQuery === '' || 
      agent.name.toLowerCase().includes(searchQuery.toLowerCase()) ||
      agent.metadata.description.toLowerCase().includes(searchQuery.toLowerCase()) ||
      agent.metadata.tags.some(tag => tag.toLowerCase().includes(searchQuery.toLowerCase()));
    
    return categoryMatch && tierMatch && searchMatch;
  });

  const sortedAgents = [...filteredAgents].sort((a, b) => {
    let aValue: any, bValue: any;
    
    switch (sortBy) {
      case 'name':
        aValue = a.name.toLowerCase();
        bValue = b.name.toLowerCase();
        break;
      case 'overall':
        aValue = a.score.overall;
        bValue = b.score.overall;
        break;
      case 'tier':
        const tierOrder: Record<string, number> = { 
          [CredibilityTier.BRONZE]: 1, 
          [CredibilityTier.SILVER]: 2, 
          [CredibilityTier.GOLD]: 3, 
          [CredibilityTier.PLATINUM]: 4, 
          [CredibilityTier.DIAMOND]: 5 
        };
        aValue = tierOrder[a.credibilityTier] || 0;
        bValue = tierOrder[b.credibilityTier] || 0;
        break;
      default:
        aValue = a.name.toLowerCase();
        bValue = b.name.toLowerCase();
    }
    
    if (sortOrder === 'asc') {
      return aValue > bValue ? 1 : -1;
    } else {
      return aValue < bValue ? 1 : -1;
    }
  });

  const toggleSortOrder = () => {
    setSortOrder(sortOrder === 'asc' ? 'desc' : 'asc');
  };

  if (loading) {
    return (
      <div className="space-y-8">
        {/* Loading Skeleton */}
        <div className="bg-white/80 dark:bg-slate-800/80 backdrop-blur-sm rounded-2xl p-6 shadow-lg border border-slate-200/50 dark:border-slate-700/50 animate-pulse">
          <div className="h-6 bg-slate-200 dark:bg-slate-700 rounded w-48 mb-6"></div>
          <div className="h-12 bg-slate-200 dark:bg-slate-700 rounded w-full mb-6"></div>
          <div className="grid grid-cols-1 sm:grid-cols-2 lg:grid-cols-4 gap-4">
            {[1, 2, 3, 4].map(i => (
              <div key={i}>
                <div className="h-4 bg-slate-200 dark:bg-slate-700 rounded w-20 mb-2"></div>
                <div className="h-12 bg-slate-200 dark:bg-slate-700 rounded w-full"></div>
              </div>
            ))}
          </div>
        </div>

        {/* Loading Skeleton for Agent Cards */}
        <div className="grid grid-cols-1 md:grid-cols-2 lg:grid-cols-3 gap-6">
          {[1, 2, 3, 4, 5, 6].map(i => (
            <AgentCardSkeleton key={i} />
          ))}
        </div>
      </div>
    );
  }

  if (error) {
    return (
      <div className="text-center py-12">
        <div className="text-6xl mb-4">⚠️</div>
        <p className="text-red-500 text-lg mb-4">Error loading agents: {error}</p>
        <button 
          onClick={() => window.location.reload()} 
          className="px-4 py-2 bg-blue-600 text-white rounded-lg hover:bg-blue-700 transition-colors"
        >
          Retry
>>>>>>> bb869c59
        </button>
      </div>
    );
  }

  return (
    <div className="space-y-8">
      {/* Stats Overview */}
      <StatsOverview agents={agents} />

      {/* Search and Filters */}
<<<<<<< HEAD
      <section
        className="bg-white/80 dark:bg-slate-800/80 backdrop-blur-sm rounded-2xl p-6 shadow-lg border border-slate-200/50 dark:border-slate-700/50"
        aria-label="Agent search and filtering controls"
      >
        <h2 className="text-xl font-semibold mb-4 text-slate-900 dark:text-slate-100" id="filter-heading">
          Filter & Search Agents
        </h2>

        {/* Search Bar */}
        <div className="mb-6">
          <label htmlFor="agent-search" className="sr-only">
            Search agents by name, description, or tags
          </label>
          <div className="relative">
            <div className="absolute inset-y-0 left-0 pl-3 flex items-center pointer-events-none" aria-hidden="true">
              <svg className="h-4 w-4 sm:h-5 sm:w-5 text-slate-400" fill="none" stroke="currentColor" viewBox="0 0 24 24">
=======
      <div className="bg-white/80 dark:bg-slate-800/80 backdrop-blur-sm rounded-2xl p-6 shadow-lg border border-slate-200/50 dark:border-slate-700/50">
        <h2 className="text-xl font-semibold mb-4 text-slate-900 dark:text-slate-100">Filter & Search Agents</h2>
        
        {/* Search Bar */}
        <div className="mb-6">
          <div className="relative">
            <div className="absolute inset-y-0 left-0 pl-3 flex items-center pointer-events-none">
              <svg className="h-5 w-5 text-slate-400" fill="none" stroke="currentColor" viewBox="0 0 24 24">
>>>>>>> bb869c59
                <path strokeLinecap="round" strokeLinejoin="round" strokeWidth={2} d="M21 21l-6-6m2-5a7 7 0 11-14 0 7 7 0 0114 0z" />
              </svg>
            </div>
            <input
              id="agent-search"
              type="text"
              placeholder="Search agents by name, description, or tags..."
              value={searchQuery}
              onChange={(e) => setSearchQuery(e.target.value)}
<<<<<<< HEAD
              className="w-full px-3 py-2 sm:px-4 sm:py-3 pl-10 sm:pl-12 text-sm sm:text-base border border-slate-300 dark:border-slate-600 rounded-lg sm:rounded-xl bg-white dark:bg-slate-700 text-slate-900 dark:text-slate-100 placeholder-slate-500 dark:placeholder-slate-400 focus:ring-2 focus:ring-blue-500 focus:border-transparent transition-all duration-200"
              aria-describedby="search-help"
=======
              className="w-full px-4 py-3 pl-12 border border-slate-300 dark:border-slate-600 rounded-xl bg-white dark:bg-slate-700 text-slate-900 dark:text-slate-100 placeholder-slate-500 dark:placeholder-slate-400 focus:ring-2 focus:ring-blue-500 focus:border-transparent transition-all duration-200"
>>>>>>> bb869c59
            />
          </div>
          <p id="search-help" className="sr-only">
            Search will filter agents by name, description, and tags in real-time
          </p>
        </div>

        {/* Filters and Sorting */}
<<<<<<< HEAD
        <fieldset className="grid grid-cols-1 sm:grid-cols-2 lg:grid-cols-4 gap-3 sm:gap-4">
          <legend className="sr-only">Filter and sort agents</legend>

          <div className="flex flex-col">
            <label htmlFor="category-filter" className="text-xs sm:text-sm font-medium text-slate-600 dark:text-slate-300 mb-1 sm:mb-2">
=======
        <div className="flex flex-wrap gap-4 items-end">
          <div className="flex flex-col">
            <label className="text-sm font-medium text-slate-600 dark:text-slate-300 mb-2">
>>>>>>> bb869c59
              Category
            </label>
            <select
              id="category-filter"
              value={selectedCategory}
              onChange={(e) => setSelectedCategory(e.target.value)}
<<<<<<< HEAD
              className="px-2 py-1.5 sm:px-3 sm:py-2 text-sm border border-slate-300 dark:border-slate-600 rounded-lg bg-white dark:bg-slate-700 text-slate-900 dark:text-slate-100 focus:ring-2 focus:ring-blue-500 focus:border-transparent transition-all duration-200"
              aria-describedby="category-help"
=======
              className="px-3 py-2 border border-slate-300 dark:border-slate-600 rounded-lg bg-white dark:bg-slate-700 text-slate-900 dark:text-slate-100 focus:ring-2 focus:ring-blue-500 focus:border-transparent transition-all duration-200"
>>>>>>> bb869c59
            >
              {categories.map(category => (
                <option key={category} value={category}>
                  {category === 'all' ? 'All Categories' : category.charAt(0).toUpperCase() + category.slice(1)}
                </option>
              ))}
            </select>
            <p id="category-help" className="sr-only">Filter agents by their category type</p>
          </div>

          <div className="flex flex-col">
<<<<<<< HEAD
            <label htmlFor="tier-filter" className="text-xs sm:text-sm font-medium text-slate-600 dark:text-slate-300 mb-1 sm:mb-2">
=======
            <label className="text-sm font-medium text-slate-600 dark:text-slate-300 mb-2">
>>>>>>> bb869c59
              Credibility Tier
            </label>
            <select
              id="tier-filter"
              value={selectedTier}
              onChange={(e) => setSelectedTier(e.target.value)}
<<<<<<< HEAD
              className="px-2 py-1.5 sm:px-3 sm:py-2 text-sm border border-slate-300 dark:border-slate-600 rounded-lg bg-white dark:bg-slate-700 text-slate-900 dark:text-slate-100 focus:ring-2 focus:ring-blue-500 focus:border-transparent transition-all duration-200"
              aria-describedby="tier-help"
=======
              className="px-3 py-2 border border-slate-300 dark:border-slate-600 rounded-lg bg-white dark:bg-slate-700 text-slate-900 dark:text-slate-100 focus:ring-2 focus:ring-blue-500 focus:border-transparent transition-all duration-200"
>>>>>>> bb869c59
            >
              {tiers.map(tier => (
                <option key={tier} value={tier}>
                  {tier === 'all' ? 'All Tiers' : tier}
                </option>
              ))}
            </select>
            <p id="tier-help" className="sr-only">Filter agents by their credibility tier level</p>
          </div>

          <div className="flex flex-col">
<<<<<<< HEAD
            <label htmlFor="sort-filter" className="text-xs sm:text-sm font-medium text-slate-600 dark:text-slate-300 mb-1 sm:mb-2">
=======
            <label className="text-sm font-medium text-slate-600 dark:text-slate-300 mb-2">
>>>>>>> bb869c59
              Sort By
            </label>
            <select
              id="sort-filter"
              value={sortBy}
              onChange={(e) => setSortBy(e.target.value)}
              className="px-2 py-1.5 sm:px-3 sm:py-2 text-sm border border-slate-300 dark:border-slate-600 rounded-lg bg-white dark:bg-slate-700 text-slate-900 dark:text-slate-100 focus:ring-2 focus:ring-blue-500 focus:border-transparent transition-all duration-200"
              aria-describedby="sort-help"
            >
              <option value="name">Name</option>
              <option value="overall">Overall Score</option>
              <option value="tier">Credibility Tier</option>
            </select>
            <p id="sort-help" className="sr-only">Choose how to sort the agent list</p>
          </div>

<<<<<<< HEAD
          <div className="flex flex-col">
            <span className="text-xs sm:text-sm font-medium text-slate-600 dark:text-slate-300 mb-1 sm:mb-2">
              Sort Order
            </span>
            <button
              onClick={toggleSortOrder}
              className="px-2 py-1.5 sm:px-3 sm:py-2 text-sm bg-slate-100 dark:bg-slate-700 text-slate-700 dark:text-slate-300 rounded-lg hover:bg-slate-200 dark:hover:bg-slate-600 focus:ring-2 focus:ring-blue-500 transition-all duration-200 flex items-center justify-center space-x-1 sm:space-x-2"
              aria-label={`Sort ${sortOrder === 'asc' ? 'ascending' : 'descending'}, click to toggle`}
              aria-describedby="order-help"
            >
              <span className="text-base sm:text-lg" aria-hidden="true">{sortOrder === 'asc' ? '↑' : '↓'}</span>
              <span className="hidden sm:inline">{sortOrder === 'asc' ? 'Ascending' : 'Descending'}</span>
              <span className="sm:hidden">{sortOrder === 'asc' ? 'A-Z' : 'Z-A'}</span>
            </button>
            <p id="order-help" className="sr-only">Toggle between ascending and descending sort order</p>
          </div>
        </fieldset>

        {/* Quick Stats */}
        {filteredAgents.length > 0 && (
          <div className="mt-4 sm:mt-6 pt-4 sm:pt-6 border-t border-slate-200 dark:border-slate-600">
            <div className="grid grid-cols-2 lg:grid-cols-4 gap-2 sm:gap-3 md:gap-4">
              <div className="text-center p-2 sm:p-3 bg-blue-50 dark:bg-blue-900/20 rounded-lg">
                <div className="text-lg sm:text-xl lg:text-2xl font-bold text-blue-600 dark:text-blue-400">
=======
          <button
            onClick={toggleSortOrder}
            className="px-4 py-2 bg-slate-100 dark:bg-slate-700 text-slate-700 dark:text-slate-300 rounded-lg hover:bg-slate-200 dark:hover:bg-slate-600 transition-all duration-200 flex items-center space-x-2"
          >
            <span>{sortOrder === 'asc' ? '↑' : '↓'}</span>
            <span>Sort Order</span>
          </button>
        </div>

        {/* Quick Stats */}
        {filteredAgents.length > 0 && (
          <div className="mt-6 pt-6 border-t border-slate-200 dark:border-slate-600">
            <div className="grid grid-cols-2 md:grid-cols-4 gap-4">
              <div className="text-center p-3 bg-blue-50 dark:bg-blue-900/20 rounded-lg">
                <div className="text-2xl font-bold text-blue-600 dark:text-blue-400">
>>>>>>> bb869c59
                  {filteredAgents.filter(a => a.credibilityTier === CredibilityTier.PLATINUM || a.credibilityTier === CredibilityTier.DIAMOND).length}
                </div>
                <div className="text-xs text-blue-600 dark:text-blue-400">Premium</div>
              </div>
<<<<<<< HEAD
              <div className="text-center p-2 sm:p-3 bg-green-50 dark:bg-green-900/20 rounded-lg">
                <div className="text-lg sm:text-xl lg:text-2xl font-bold text-green-600 dark:text-green-400">
=======
              <div className="text-center p-3 bg-green-50 dark:bg-green-900/20 rounded-lg">
                <div className="text-2xl font-bold text-green-600 dark:text-green-400">
>>>>>>> bb869c59
                  {filteredAgents.filter(a => a.status === 'ACTIVE').length}
                </div>
                <div className="text-xs text-green-600 dark:text-green-400">Active</div>
              </div>
              <div className="text-center p-2 sm:p-3 bg-purple-50 dark:bg-purple-900/20 rounded-lg">
                <div className="text-lg sm:text-xl lg:text-2xl font-bold text-purple-600 dark:text-purple-400">
                  {filteredAgents.length > 0 ? Math.round(filteredAgents.reduce((sum, a) => sum + a.score.overall, 0) / filteredAgents.length) : 0}
                </div>
                <div className="text-xs text-purple-600 dark:text-purple-400">Avg Score</div>
              </div>
<<<<<<< HEAD
              <div className="text-center p-2 sm:p-3 bg-orange-50 dark:bg-orange-900/20 rounded-lg">
                <div className="text-lg sm:text-xl lg:text-2xl font-bold text-orange-600 dark:text-orange-400">
                  {filteredAgents.filter(a => a.metadata.category.toLowerCase() === 'trading').length}
=======
              <div className="text-center p-3 bg-orange-50 dark:bg-orange-900/20 rounded-lg">
                <div className="text-2xl font-bold text-orange-600 dark:text-orange-400">
                  {filteredAgents.filter(a => a.metadata.category === 'trading').length}
>>>>>>> bb869c59
                </div>
                <div className="text-xs text-orange-600 dark:text-orange-400">Trading</div>
              </div>
            </div>
          </div>
        )}
      </section>

      {/* Agents Grid */}
      <section aria-label="Agent cards" role="region">
        <div
          className="grid grid-cols-1 sm:grid-cols-2 lg:grid-cols-3 xl:grid-cols-4 gap-4 sm:gap-6"
          role="grid"
          aria-label={`${visibleAgents.length} of ${sortedAgents.length} agents displayed`}
        >
          {visibleAgents.map((agent, index) => (
            <div
              key={agent.id}
              className="animate-fade-in"
              style={{ animationDelay: `${Math.min(index * 0.05, 1)}s` }}
              role="gridcell"
            >
              <AgentCard agent={agent} />
            </div>
          ))}
        </div>

<<<<<<< HEAD
        {/* Load More Button */}
        {visibleCount < sortedAgents.length && (
          <div className="text-center mt-8">
            <button
              onClick={loadMoreAgents}
              className="px-6 py-3 bg-slate-600 hover:bg-slate-700 dark:bg-slate-700 dark:hover:bg-slate-600 text-white font-medium rounded-xl transition-colors"
              aria-label={`Load ${Math.min(12, sortedAgents.length - visibleCount)} more agents`}
            >
              Load More ({sortedAgents.length - visibleCount} remaining)
            </button>
=======
      {/* Agents Grid */}
      <div className="grid grid-cols-1 md:grid-cols-2 lg:grid-cols-3 gap-6">
        {sortedAgents.map((agent, index) => (
          <div key={agent.id} className="animate-fade-in" style={{ animationDelay: `${index * 0.1}s` }}>
            <AgentCard agent={agent} />
>>>>>>> bb869c59
          </div>
        )}

        {/* No Results State */}
        {sortedAgents.length === 0 && (
          <div className="text-center py-8 sm:py-12 px-4">
            <div className="inline-flex items-center justify-center w-16 h-16 sm:w-20 sm:h-20 bg-slate-100 dark:bg-slate-800 rounded-full mb-4 sm:mb-6">
              <svg className="w-8 h-8 sm:w-10 sm:h-10 text-slate-400 dark:text-slate-500" fill="none" stroke="currentColor" viewBox="0 0 24 24">
                <path strokeLinecap="round" strokeLinejoin="round" strokeWidth={2} d="M21 21l-6-6m2-5a7 7 0 11-14 0 7 7 0 0114 0z" />
              </svg>
            </div>
            <h3 className="text-lg sm:text-xl lg:text-2xl font-semibold text-slate-700 dark:text-slate-300 mb-2 sm:mb-3">
              No Agents Found
            </h3>
            <p className="text-sm sm:text-base text-slate-500 dark:text-slate-400 mb-2 sm:mb-3 max-w-md mx-auto leading-relaxed">
              {searchQuery ? (
                <>No agents found matching <span className="font-medium text-slate-700 dark:text-slate-300">"{searchQuery}"</span></>
              ) : (
                'No agents found matching the selected filters.'
              )}
            </p>
            <p className="text-xs sm:text-sm text-slate-400 dark:text-slate-500 mb-4 sm:mb-6">
              Try adjusting your search criteria or filters.
            </p>
            <button
              onClick={clearFilters}
              className="px-4 sm:px-6 py-2 sm:py-3 bg-slate-600 hover:bg-slate-700 dark:bg-slate-700 dark:hover:bg-slate-600 text-white font-medium rounded-lg sm:rounded-xl transition-colors text-sm sm:text-base"
              aria-label="Clear all filters and search"
            >
              Clear Filters
            </button>
          </div>
        )}
      </section>


<<<<<<< HEAD
=======
      {sortedAgents.length === 0 && (
        <div className="text-center py-12">
          <div className="text-6xl mb-4">🔍</div>
          <p className="text-slate-500 dark:text-slate-400 text-lg">
            {searchQuery ? `No agents found matching "${searchQuery}"` : 'No agents found matching the selected filters.'}
          </p>
          <p className="text-slate-400 dark:text-slate-500 text-sm mt-2">
            Try adjusting your search criteria or filters.
          </p>
        </div>
      )}
>>>>>>> bb869c59
    </div>
  );
}<|MERGE_RESOLUTION|>--- conflicted
+++ resolved
@@ -1,11 +1,5 @@
 'use client';
-
-<<<<<<< HEAD
-import { useState, useEffect, useMemo, useCallback } from 'react';
-import { Agent, CredibilityTier } from '@/types/agent';
-import { AgentCard } from './AgentCard';
-import { StatsOverview } from './StatsOverview';
-=======
+ 
 import { useState, useEffect } from 'react';
 import { AgentCard } from './AgentCard';
 import { StatsOverview } from './StatsOverview';
@@ -28,7 +22,7 @@
   credibilityTier: string;
   status: string;
 }
->>>>>>> bb869c59
+
 
 enum CredibilityTier {
   BRONZE = 'BRONZE',
@@ -113,15 +107,13 @@
   const [searchQuery, setSearchQuery] = useState<string>('');
   const [sortBy, setSortBy] = useState<string>('name');
   const [sortOrder, setSortOrder] = useState<'asc' | 'desc'>('asc');
-<<<<<<< HEAD
-  const [isMounted, setIsMounted] = useState(false);
+   const [isMounted, setIsMounted] = useState(false);
   const [visibleCount, setVisibleCount] = useState(12); // Lazy loading
 
   // Categories and tiers for filters
   const categories = ['all', 'trading', 'defi', 'analytics', 'social', 'gaming'];
   const tiers = ['all', CredibilityTier.BRONZE, CredibilityTier.SILVER, CredibilityTier.GOLD, CredibilityTier.PLATINUM, CredibilityTier.DIAMOND];
-=======
->>>>>>> bb869c59
+ 
 
   useEffect(() => {
     setIsMounted(true);
@@ -154,162 +146,6 @@
     fetchAgents();
   }, []);
 
-<<<<<<< HEAD
-  // Memoized filtering for performance
-  const filteredAgents = useMemo(() => {
-    return agents.filter(agent => {
-      const categoryMatch = selectedCategory === 'all' || agent.metadata.category.toLowerCase() === selectedCategory;
-      const tierMatch = selectedTier === 'all' || agent.credibilityTier === selectedTier;
-      const searchMatch = searchQuery === '' ||
-        agent.name.toLowerCase().includes(searchQuery.toLowerCase()) ||
-        agent.metadata.description.toLowerCase().includes(searchQuery.toLowerCase()) ||
-        agent.metadata.tags.some(tag => tag.toLowerCase().includes(searchQuery.toLowerCase()));
-
-      return categoryMatch && tierMatch && searchMatch;
-    });
-  }, [agents, selectedCategory, selectedTier, searchQuery]);
-
-  // Memoized sorting for performance
-  const sortedAgents = useMemo(() => {
-    return [...filteredAgents].sort((a, b) => {
-      let aValue: string | number, bValue: string | number;
-
-      switch (sortBy) {
-        case 'name':
-          aValue = a.name.toLowerCase();
-          bValue = b.name.toLowerCase();
-          break;
-        case 'overall':
-          aValue = a.score.overall;
-          bValue = b.score.overall;
-          break;
-        case 'tier':
-          const tierOrder = {
-            [CredibilityTier.BRONZE]: 1,
-            [CredibilityTier.SILVER]: 2,
-            [CredibilityTier.GOLD]: 3,
-            [CredibilityTier.PLATINUM]: 4,
-            [CredibilityTier.DIAMOND]: 5
-          };
-          aValue = tierOrder[a.credibilityTier] || 0;
-          bValue = tierOrder[b.credibilityTier] || 0;
-          break;
-        default:
-          aValue = a.name.toLowerCase();
-          bValue = b.name.toLowerCase();
-      }
-
-      if (sortOrder === 'asc') {
-        return aValue > bValue ? 1 : -1;
-      } else {
-        return aValue < bValue ? 1 : -1;
-      }
-    });
-  }, [filteredAgents, sortBy, sortOrder]);
-
-  // Lazy loading - only show visible agents
-  const visibleAgents = useMemo(() => {
-    return sortedAgents.slice(0, visibleCount);
-  }, [sortedAgents, visibleCount]);
-
-  // Optimized callbacks
-  const toggleSortOrder = useCallback(() => {
-    setSortOrder(prev => prev === 'asc' ? 'desc' : 'asc');
-  }, []);
-
-  const clearFilters = useCallback(() => {
-    setSearchQuery('');
-    setSelectedCategory('all');
-    setSelectedTier('all');
-  }, []);
-
-  const loadMoreAgents = useCallback(() => {
-    setVisibleCount(prev => prev + 12);
-  }, []);
-
-  // Reset visible count when filters change
-  useEffect(() => {
-    setVisibleCount(12);
-  }, [searchQuery, selectedCategory, selectedTier, sortBy, sortOrder]);
-
-  if (!isMounted) {
-    return (
-      <div className="space-y-6 sm:space-y-8">
-        {/* Loading Skeleton for Stats */}
-        <div className="grid grid-cols-1 sm:grid-cols-2 lg:grid-cols-3 gap-4 sm:gap-6">
-          {[1, 2, 3].map(i => (
-            <div key={i} className="bg-white/80 dark:bg-slate-800/80 backdrop-blur-sm rounded-lg sm:rounded-xl p-4 sm:p-6 shadow-lg border border-slate-200/50 dark:border-slate-700/50 animate-pulse">
-              <div className="flex items-center justify-between">
-                <div className="flex-1">
-                  <div className="h-3 sm:h-4 bg-slate-200 dark:bg-slate-700 rounded w-20 sm:w-24 mb-2"></div>
-                  <div className="h-6 sm:h-8 bg-slate-200 dark:bg-slate-700 rounded w-12 sm:w-16"></div>
-                </div>
-                <div className="p-2 sm:p-3 bg-slate-200 dark:bg-slate-700 rounded-lg sm:rounded-xl w-8 h-8 sm:w-12 sm:h-12"></div>
-              </div>
-              <div className="mt-3 sm:mt-4">
-                <div className="h-3 sm:h-4 bg-slate-200 dark:bg-slate-700 rounded w-24 sm:w-32"></div>
-              </div>
-            </div>
-          ))}
-        </div>
-
-        {/* Loading Skeleton for Filters */}
-        <div className="bg-white/80 dark:bg-slate-800/80 backdrop-blur-sm rounded-lg sm:rounded-2xl p-4 sm:p-6 shadow-lg border border-slate-200/50 dark:border-slate-700/50 animate-pulse">
-          <div className="h-5 sm:h-6 bg-slate-200 dark:bg-slate-700 rounded w-32 sm:w-48 mb-4 sm:mb-6"></div>
-          <div className="h-10 sm:h-12 bg-slate-200 dark:bg-slate-700 rounded-lg sm:rounded-xl w-full mb-4 sm:mb-6"></div>
-          <div className="grid grid-cols-1 sm:grid-cols-2 lg:grid-cols-4 gap-3 sm:gap-4">
-            {[1, 2, 3, 4].map(i => (
-              <div key={i}>
-                <div className="h-3 sm:h-4 bg-slate-200 dark:bg-slate-700 rounded w-16 sm:w-20 mb-1 sm:mb-2"></div>
-                <div className="h-8 sm:h-10 bg-slate-200 dark:bg-slate-700 rounded-lg w-full"></div>
-              </div>
-            ))}
-          </div>
-        </div>
-
-        {/* Loading Skeleton for Agent Cards */}
-        <div className="grid grid-cols-1 sm:grid-cols-2 lg:grid-cols-3 xl:grid-cols-4 gap-4 sm:gap-6">
-          {[1, 2, 3, 4, 5, 6].map(i => (
-            <AgentCardSkeleton key={i} />
-          ))}
-        </div>
-      </div>
-    );
-  }
-
-  if (loading) {
-    return (
-      <div className="space-y-6 sm:space-y-8">
-        {/* Loading Skeleton for Agent Cards */}
-        <div className="grid grid-cols-1 sm:grid-cols-2 lg:grid-cols-3 xl:grid-cols-4 gap-4 sm:gap-6">
-          {[1, 2, 3, 4, 5, 6, 7, 8].map(i => (
-            <AgentCardSkeleton key={i} />
-          ))}
-        </div>
-      </div>
-    );
-  }
-
-  if (error) {
-    return (
-      <div className="text-center py-8 sm:py-12 px-4">
-        <div className="inline-flex items-center justify-center w-16 h-16 sm:w-20 sm:h-20 bg-red-100 dark:bg-red-900/30 rounded-full mb-4 sm:mb-6">
-          <svg className="w-8 h-8 sm:w-10 sm:h-10 text-red-600 dark:text-red-400" fill="none" stroke="currentColor" viewBox="0 0 24 24">
-            <path strokeLinecap="round" strokeLinejoin="round" strokeWidth={2} d="M12 9v2m0 4h.01m-6.938 4h13.856c1.54 0 2.502-1.667 1.732-2.5L13.732 4c-.77-.833-1.964-.833-2.732 0L3.34 16.5c-.77.833.192 2.5 1.732 2.5z" />
-          </svg>
-        </div>
-        <h3 className="text-lg sm:text-xl lg:text-2xl font-semibold text-red-600 dark:text-red-400 mb-2 sm:mb-3">
-          Error Loading Agents
-        </h3>
-        <p className="text-sm sm:text-base text-slate-600 dark:text-slate-400 mb-4 sm:mb-6 max-w-md mx-auto leading-relaxed">
-          {error}
-        </p>
-        <button
-          onClick={() => window.location.reload()}
-          className="px-4 sm:px-6 py-2 sm:py-3 bg-red-600 hover:bg-red-700 text-white font-medium rounded-lg sm:rounded-xl transition-colors text-sm sm:text-base"
-        >
-          Try Again
-=======
   const filteredAgents = agents.filter(agent => {
     const categoryMatch = selectedCategory === 'all' || agent.metadata.category.toLowerCase() === selectedCategory;
     const tierMatch = selectedTier === 'all' || agent.credibilityTier === selectedTier;
@@ -397,8 +233,7 @@
           className="px-4 py-2 bg-blue-600 text-white rounded-lg hover:bg-blue-700 transition-colors"
         >
           Retry
->>>>>>> bb869c59
-        </button>
+         </button>
       </div>
     );
   }
@@ -409,7 +244,7 @@
       <StatsOverview agents={agents} />
 
       {/* Search and Filters */}
-<<<<<<< HEAD
+
       <section
         className="bg-white/80 dark:bg-slate-800/80 backdrop-blur-sm rounded-2xl p-6 shadow-lg border border-slate-200/50 dark:border-slate-700/50"
         aria-label="Agent search and filtering controls"
@@ -426,16 +261,7 @@
           <div className="relative">
             <div className="absolute inset-y-0 left-0 pl-3 flex items-center pointer-events-none" aria-hidden="true">
               <svg className="h-4 w-4 sm:h-5 sm:w-5 text-slate-400" fill="none" stroke="currentColor" viewBox="0 0 24 24">
-=======
-      <div className="bg-white/80 dark:bg-slate-800/80 backdrop-blur-sm rounded-2xl p-6 shadow-lg border border-slate-200/50 dark:border-slate-700/50">
-        <h2 className="text-xl font-semibold mb-4 text-slate-900 dark:text-slate-100">Filter & Search Agents</h2>
-        
-        {/* Search Bar */}
-        <div className="mb-6">
-          <div className="relative">
-            <div className="absolute inset-y-0 left-0 pl-3 flex items-center pointer-events-none">
-              <svg className="h-5 w-5 text-slate-400" fill="none" stroke="currentColor" viewBox="0 0 24 24">
->>>>>>> bb869c59
+ 
                 <path strokeLinecap="round" strokeLinejoin="round" strokeWidth={2} d="M21 21l-6-6m2-5a7 7 0 11-14 0 7 7 0 0114 0z" />
               </svg>
             </div>
@@ -445,12 +271,10 @@
               placeholder="Search agents by name, description, or tags..."
               value={searchQuery}
               onChange={(e) => setSearchQuery(e.target.value)}
-<<<<<<< HEAD
+
               className="w-full px-3 py-2 sm:px-4 sm:py-3 pl-10 sm:pl-12 text-sm sm:text-base border border-slate-300 dark:border-slate-600 rounded-lg sm:rounded-xl bg-white dark:bg-slate-700 text-slate-900 dark:text-slate-100 placeholder-slate-500 dark:placeholder-slate-400 focus:ring-2 focus:ring-blue-500 focus:border-transparent transition-all duration-200"
               aria-describedby="search-help"
-=======
-              className="w-full px-4 py-3 pl-12 border border-slate-300 dark:border-slate-600 rounded-xl bg-white dark:bg-slate-700 text-slate-900 dark:text-slate-100 placeholder-slate-500 dark:placeholder-slate-400 focus:ring-2 focus:ring-blue-500 focus:border-transparent transition-all duration-200"
->>>>>>> bb869c59
+ 
             />
           </div>
           <p id="search-help" className="sr-only">
@@ -459,29 +283,23 @@
         </div>
 
         {/* Filters and Sorting */}
-<<<<<<< HEAD
+
         <fieldset className="grid grid-cols-1 sm:grid-cols-2 lg:grid-cols-4 gap-3 sm:gap-4">
           <legend className="sr-only">Filter and sort agents</legend>
 
           <div className="flex flex-col">
             <label htmlFor="category-filter" className="text-xs sm:text-sm font-medium text-slate-600 dark:text-slate-300 mb-1 sm:mb-2">
-=======
-        <div className="flex flex-wrap gap-4 items-end">
-          <div className="flex flex-col">
-            <label className="text-sm font-medium text-slate-600 dark:text-slate-300 mb-2">
->>>>>>> bb869c59
+ 
               Category
             </label>
             <select
               id="category-filter"
               value={selectedCategory}
               onChange={(e) => setSelectedCategory(e.target.value)}
-<<<<<<< HEAD
+
               className="px-2 py-1.5 sm:px-3 sm:py-2 text-sm border border-slate-300 dark:border-slate-600 rounded-lg bg-white dark:bg-slate-700 text-slate-900 dark:text-slate-100 focus:ring-2 focus:ring-blue-500 focus:border-transparent transition-all duration-200"
               aria-describedby="category-help"
-=======
-              className="px-3 py-2 border border-slate-300 dark:border-slate-600 rounded-lg bg-white dark:bg-slate-700 text-slate-900 dark:text-slate-100 focus:ring-2 focus:ring-blue-500 focus:border-transparent transition-all duration-200"
->>>>>>> bb869c59
+ 
             >
               {categories.map(category => (
                 <option key={category} value={category}>
@@ -493,23 +311,19 @@
           </div>
 
           <div className="flex flex-col">
-<<<<<<< HEAD
+
             <label htmlFor="tier-filter" className="text-xs sm:text-sm font-medium text-slate-600 dark:text-slate-300 mb-1 sm:mb-2">
-=======
-            <label className="text-sm font-medium text-slate-600 dark:text-slate-300 mb-2">
->>>>>>> bb869c59
+ 
               Credibility Tier
             </label>
             <select
               id="tier-filter"
               value={selectedTier}
               onChange={(e) => setSelectedTier(e.target.value)}
-<<<<<<< HEAD
+
               className="px-2 py-1.5 sm:px-3 sm:py-2 text-sm border border-slate-300 dark:border-slate-600 rounded-lg bg-white dark:bg-slate-700 text-slate-900 dark:text-slate-100 focus:ring-2 focus:ring-blue-500 focus:border-transparent transition-all duration-200"
               aria-describedby="tier-help"
-=======
-              className="px-3 py-2 border border-slate-300 dark:border-slate-600 rounded-lg bg-white dark:bg-slate-700 text-slate-900 dark:text-slate-100 focus:ring-2 focus:ring-blue-500 focus:border-transparent transition-all duration-200"
->>>>>>> bb869c59
+
             >
               {tiers.map(tier => (
                 <option key={tier} value={tier}>
@@ -521,11 +335,9 @@
           </div>
 
           <div className="flex flex-col">
-<<<<<<< HEAD
+
             <label htmlFor="sort-filter" className="text-xs sm:text-sm font-medium text-slate-600 dark:text-slate-300 mb-1 sm:mb-2">
-=======
-            <label className="text-sm font-medium text-slate-600 dark:text-slate-300 mb-2">
->>>>>>> bb869c59
+ 
               Sort By
             </label>
             <select
@@ -542,7 +354,7 @@
             <p id="sort-help" className="sr-only">Choose how to sort the agent list</p>
           </div>
 
-<<<<<<< HEAD
+
           <div className="flex flex-col">
             <span className="text-xs sm:text-sm font-medium text-slate-600 dark:text-slate-300 mb-1 sm:mb-2">
               Sort Order
@@ -567,34 +379,15 @@
             <div className="grid grid-cols-2 lg:grid-cols-4 gap-2 sm:gap-3 md:gap-4">
               <div className="text-center p-2 sm:p-3 bg-blue-50 dark:bg-blue-900/20 rounded-lg">
                 <div className="text-lg sm:text-xl lg:text-2xl font-bold text-blue-600 dark:text-blue-400">
-=======
-          <button
-            onClick={toggleSortOrder}
-            className="px-4 py-2 bg-slate-100 dark:bg-slate-700 text-slate-700 dark:text-slate-300 rounded-lg hover:bg-slate-200 dark:hover:bg-slate-600 transition-all duration-200 flex items-center space-x-2"
-          >
-            <span>{sortOrder === 'asc' ? '↑' : '↓'}</span>
-            <span>Sort Order</span>
-          </button>
-        </div>
-
-        {/* Quick Stats */}
-        {filteredAgents.length > 0 && (
-          <div className="mt-6 pt-6 border-t border-slate-200 dark:border-slate-600">
-            <div className="grid grid-cols-2 md:grid-cols-4 gap-4">
-              <div className="text-center p-3 bg-blue-50 dark:bg-blue-900/20 rounded-lg">
-                <div className="text-2xl font-bold text-blue-600 dark:text-blue-400">
->>>>>>> bb869c59
+ 
                   {filteredAgents.filter(a => a.credibilityTier === CredibilityTier.PLATINUM || a.credibilityTier === CredibilityTier.DIAMOND).length}
                 </div>
                 <div className="text-xs text-blue-600 dark:text-blue-400">Premium</div>
               </div>
-<<<<<<< HEAD
+
               <div className="text-center p-2 sm:p-3 bg-green-50 dark:bg-green-900/20 rounded-lg">
                 <div className="text-lg sm:text-xl lg:text-2xl font-bold text-green-600 dark:text-green-400">
-=======
-              <div className="text-center p-3 bg-green-50 dark:bg-green-900/20 rounded-lg">
-                <div className="text-2xl font-bold text-green-600 dark:text-green-400">
->>>>>>> bb869c59
+ 
                   {filteredAgents.filter(a => a.status === 'ACTIVE').length}
                 </div>
                 <div className="text-xs text-green-600 dark:text-green-400">Active</div>
@@ -605,15 +398,11 @@
                 </div>
                 <div className="text-xs text-purple-600 dark:text-purple-400">Avg Score</div>
               </div>
-<<<<<<< HEAD
+
               <div className="text-center p-2 sm:p-3 bg-orange-50 dark:bg-orange-900/20 rounded-lg">
                 <div className="text-lg sm:text-xl lg:text-2xl font-bold text-orange-600 dark:text-orange-400">
                   {filteredAgents.filter(a => a.metadata.category.toLowerCase() === 'trading').length}
-=======
-              <div className="text-center p-3 bg-orange-50 dark:bg-orange-900/20 rounded-lg">
-                <div className="text-2xl font-bold text-orange-600 dark:text-orange-400">
-                  {filteredAgents.filter(a => a.metadata.category === 'trading').length}
->>>>>>> bb869c59
+
                 </div>
                 <div className="text-xs text-orange-600 dark:text-orange-400">Trading</div>
               </div>
@@ -641,8 +430,7 @@
           ))}
         </div>
 
-<<<<<<< HEAD
-        {/* Load More Button */}
+         {/* Load More Button */}
         {visibleCount < sortedAgents.length && (
           <div className="text-center mt-8">
             <button
@@ -652,13 +440,7 @@
             >
               Load More ({sortedAgents.length - visibleCount} remaining)
             </button>
-=======
-      {/* Agents Grid */}
-      <div className="grid grid-cols-1 md:grid-cols-2 lg:grid-cols-3 gap-6">
-        {sortedAgents.map((agent, index) => (
-          <div key={agent.id} className="animate-fade-in" style={{ animationDelay: `${index * 0.1}s` }}>
-            <AgentCard agent={agent} />
->>>>>>> bb869c59
+ 
           </div>
         )}
 
@@ -695,8 +477,7 @@
       </section>
 
 
-<<<<<<< HEAD
-=======
+ 
       {sortedAgents.length === 0 && (
         <div className="text-center py-12">
           <div className="text-6xl mb-4">🔍</div>
@@ -708,7 +489,7 @@
           </p>
         </div>
       )}
->>>>>>> bb869c59
+
     </div>
   );
 }