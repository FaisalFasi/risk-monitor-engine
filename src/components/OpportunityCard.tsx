'use client';


import React from 'react';
import { Card, CardContent, CardDescription, CardHeader, CardTitle } from '@/components/ui/Card';
import { Button } from '@/components/ui/Button';
import { Badge } from '@/components/ui/Badge';

<<<<<<< HEAD
=======

>>>>>>> 452c3ebf
interface Opportunity {
  id: number;
  name: string;
  description: string;
  apy: number;
  trustScore: number;
  performance: number;
  reliability: number;
  safety: number;
  totalScore: number;
  riskLevel: string;
<<<<<<< HEAD
   contractAddress?: string;
=======

  contractAddress?: string;
>>>>>>> 452c3ebf
  tokenAddress?: string;
  category?: string;
  minDeposit?: number;
  maxDeposit?: number;
<<<<<<< HEAD
  tvl?: number; 
=======
  tvl?: number;
>>>>>>> 452c3ebf
}

interface OpportunityCardProps {
  opportunity: Opportunity;
  isConnected: boolean;

  onDeposit?: (opportunityId: number) => void;
  onAllocate?: (opportunityId: number) => void;
  onWithdraw?: (opportunityId: number) => void;
}

export function OpportunityCard({ 
  opportunity, 
  isConnected, 
  onDeposit, 
  onAllocate, 
  onWithdraw 
}: OpportunityCardProps) {
  const getRiskColor = (riskLevel: string) => {
    switch (riskLevel.toLowerCase()) {
      case 'low': return 'text-green-600 bg-green-100 dark:bg-green-900/20';
      case 'medium': return 'text-yellow-600 bg-yellow-100 dark:bg-yellow-900/20';
      case 'high': return 'text-red-600 bg-red-100 dark:bg-red-900/20';
      default: return 'text-gray-600 bg-gray-100 dark:bg-gray-900/20';
    }
  };

  const formatCurrency = (amount: number) => {
    return new Intl.NumberFormat('en-US', {
      style: 'currency',
      currency: 'USD',
      minimumFractionDigits: 0,
      maximumFractionDigits: 0,
    }).format(amount);
  };

  return (
    <Card className="h-full bg-white/80 dark:bg-slate-800/80 backdrop-blur-sm border-slate-200 dark:border-slate-700 hover:shadow-lg transition-all duration-300">
      <CardHeader className="pb-4">
        <div className="flex items-start justify-between">
          <div className="flex-1">
            <CardTitle className="text-xl font-bold text-slate-900 dark:text-slate-100 mb-2">
              {opportunity.name}
            </CardTitle>
            <CardDescription className="text-slate-600 dark:text-slate-400 text-sm leading-relaxed">
              {opportunity.description}
            </CardDescription>
          </div>
          <Badge className={`px-3 py-1 text-xs font-medium ${getRiskColor(opportunity.riskLevel)}`}>
            {opportunity.riskLevel} RISK
          </Badge>
        </div>
      </CardHeader>

      <CardContent className="space-y-6">
        {/* Key Metrics */}
        <div className="grid grid-cols-2 gap-4">
          <div className="text-center p-3 bg-slate-50 dark:bg-slate-800 rounded-lg">
            <div className="text-2xl font-bold text-green-600 dark:text-green-400">
              {opportunity.apy.toFixed(1)}%
            </div>
            <div className="text-xs text-slate-600 dark:text-slate-400 font-medium">APY</div>
          </div>
          <div className="text-center p-3 bg-slate-50 dark:bg-slate-800 rounded-lg">
            <div className="text-2xl font-bold text-blue-600 dark:text-blue-400">
              {opportunity.trustScore}
            </div>
            <div className="text-xs text-slate-600 dark:text-slate-400 font-medium">Trust Score</div>
          </div>
        </div>

        {/* Trust Score Breakdown */}
        <div className="space-y-2">
          <div className="flex justify-between text-sm">
            <span className="text-slate-600 dark:text-slate-400">Performance</span>
            <span className="font-medium text-slate-900 dark:text-slate-100">{opportunity.performance}/40</span>
          </div>
          <div className="w-full bg-slate-200 dark:bg-slate-700 rounded-full h-2">
            <div 
              className="bg-blue-600 h-2 rounded-full transition-all duration-300"
              style={{ width: `${(opportunity.performance / 40) * 100}%` }}
            ></div>
          </div>

          <div className="flex justify-between text-sm">
            <span className="text-slate-600 dark:text-slate-400">Reliability</span>
            <span className="font-medium text-slate-900 dark:text-slate-100">{opportunity.reliability}/35</span>
          </div>
          <div className="w-full bg-slate-200 dark:bg-slate-700 rounded-full h-2">
            <div 
              className="bg-green-600 h-2 rounded-full transition-all duration-300"
              style={{ width: `${(opportunity.reliability / 35) * 100}%` }}
            ></div>
          </div>

          <div className="flex justify-between text-sm">
            <span className="text-slate-600 dark:text-slate-400">Safety</span>
            <span className="font-medium text-slate-900 dark:text-slate-100">{opportunity.safety}/25</span>
          </div>
          <div className="w-full bg-slate-200 dark:bg-slate-700 rounded-full h-2">
            <div 
              className="bg-emerald-600 h-2 rounded-full transition-all duration-300"
              style={{ width: `${(opportunity.safety / 25) * 100}%` }}
            ></div>
          </div>
        </div>

        {/* Contract Info */}
        {opportunity.contractAddress && (
          <div className="p-3 bg-slate-50 dark:bg-slate-800 rounded-lg">
            <div className="text-xs text-slate-600 dark:text-slate-400 mb-1">Contract Address</div>
            <div className="text-xs font-mono text-slate-900 dark:text-slate-100 break-all">
              {opportunity.contractAddress}
            </div>
          </div>
        )}

        {/* TVL and Limits */}
        <div className="grid grid-cols-2 gap-3 text-sm">
          <div className="text-center p-2 bg-slate-50 dark:bg-slate-800 rounded">
            <div className="font-medium text-slate-900 dark:text-slate-100">
              {opportunity.tvl ? formatCurrency(opportunity.tvl) : 'N/A'}
            </div>
            <div className="text-xs text-slate-600 dark:text-slate-400">Total Value Locked</div>
          </div>
          <div className="text-center p-2 bg-slate-50 dark:bg-slate-800 rounded">
            <div className="font-medium text-slate-900 dark:text-slate-100">
              {opportunity.category || 'N/A'}
            </div>
            <div className="text-xs text-slate-600 dark:text-slate-400">Category</div>
          </div>
        </div>

        {/* Action Buttons */}
        {isConnected ? (
          <div className="space-y-3">
            <Button 
              onClick={() => onDeposit?.(opportunity.id)}
              className="w-full bg-blue-600 hover:bg-blue-700 text-white"
              size="sm"
            >
              📥 Deposit to Vault
            </Button>
            <div className="grid grid-cols-2 gap-2">
              <Button 
                onClick={() => onAllocate?.(opportunity.id)}
                className="bg-green-600 hover:bg-green-700 text-white"
                size="sm"
              >
                🔄 Allocate
              </Button>
              <Button 
                onClick={() => onWithdraw?.(opportunity.id)}
                className="bg-orange-600 hover:bg-orange-700 text-white"
                size="sm"
              >
                📤 Withdraw
              </Button>
            </div>
          </div>
        ) : (
          <Button 
            className="w-full bg-slate-600 hover:bg-slate-700 text-white"
            disabled
            size="sm"
          >
            🔗 Connect Wallet to Allocate
          </Button>
        )}

        {/* Deposit Limits */}
        {opportunity.minDeposit && opportunity.maxDeposit && (
          <div className="text-xs text-slate-500 dark:text-slate-500 text-center">
            Min: {opportunity.minDeposit} NEAR • Max: {opportunity.maxDeposit} NEAR
          </div>
        )}
      </CardContent>
    </Card>
  );
}<|MERGE_RESOLUTION|>--- conflicted
+++ resolved
@@ -6,10 +6,7 @@
 import { Button } from '@/components/ui/Button';
 import { Badge } from '@/components/ui/Badge';
 
-<<<<<<< HEAD
-=======
-
->>>>>>> 452c3ebf
+
 interface Opportunity {
   id: number;
   name: string;
@@ -21,21 +18,15 @@
   safety: number;
   totalScore: number;
   riskLevel: string;
-<<<<<<< HEAD
+
    contractAddress?: string;
-=======
-
-  contractAddress?: string;
->>>>>>> 452c3ebf
   tokenAddress?: string;
   category?: string;
   minDeposit?: number;
   maxDeposit?: number;
-<<<<<<< HEAD
+
   tvl?: number; 
-=======
-  tvl?: number;
->>>>>>> 452c3ebf
+
 }
 
 interface OpportunityCardProps {
