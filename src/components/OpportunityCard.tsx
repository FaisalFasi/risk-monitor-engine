
<<<<<<< HEAD
import React, { useState } from 'react';
=======
import React from 'react';
>>>>>>> e8a0ba2e
import { Card, CardContent, CardDescription, CardFooter, CardHeader, CardTitle } from '@/components/ui/Card';
import { Button } from '@/components/ui/Button';
import { Badge } from '@/components/ui/Badge';
import { StatusBadge } from '@/components/ui/StatusBadge';
import { TransactionForm } from '@/components/TransactionForm';


interface Opportunity {
  id: number;
  name: string;
  description: string;
  apy: number;
  trustScore: number;

  contractAddress?: string;
  category?: string;
  tvl?: number;
  maxDeposit?: number;
  minDeposit?: number;
  status?: 'active' | 'inactive' | 'paused';
}

interface OpportunityCardProps {
  opportunity: Opportunity;
  isConnected: boolean;

  onDeposit?: (opportunityId: number, amount: string, tokenType: string) => Promise<void>;
  onAllocate?: (opportunityId: number, amount: string, tokenType: string) => Promise<void>;
  onWithdraw?: (opportunityId: number, amount: string, tokenType: string) => Promise<void>;
}

export function OpportunityCard({ opportunity, isConnected, onDeposit, onAllocate, onWithdraw }: OpportunityCardProps) {
  const [showForm, setShowForm] = useState<'deposit' | 'allocate' | 'withdraw' | null>(null);
  const getScoreBadge = (score: number) => {

    if (score >= 80) return <Badge variant="success">⭐ Preferred ({score})</Badge>;
    if (score >= 50) return <Badge variant="warning">✅ Moderate ({score})</Badge>;
    return <Badge variant="destructive">🚨 Caution ({score})</Badge>;
  };

  const getCategoryIcon = (category: string) => {
    switch (category?.toLowerCase()) {
      case 'staking': return '🔒';
      case 'lending': return '💰';
      case 'liquidity': return '💧';
      case 'defi': return '🏛️';
      default: return '📊';
    }
  };

  const getStatusBadge = (status: string) => {
    switch (status) {
      case 'active': return <Badge className="bg-green-500 text-white">Active</Badge>;
      case 'paused': return <Badge className="bg-yellow-500 text-white">Paused</Badge>;
      case 'inactive': return <Badge variant="destructive">Inactive</Badge>;
      default: return <Badge variant="secondary">Unknown</Badge>;
    }
  };

  return (
    <Card className="w-full max-w-sm bg-white dark:bg-slate-800 shadow-lg rounded-lg overflow-hidden hover:shadow-xl transition-shadow duration-200">
      <CardHeader>
        <div className="flex items-center justify-between">
          <div className="flex items-center gap-2">
            <span className="text-2xl">{getCategoryIcon(opportunity.category || '')}</span>
            <CardTitle className="text-xl font-semibold text-slate-900 dark:text-slate-100">
              {opportunity.name}
            </CardTitle>
          </div>
          {opportunity.status && getStatusBadge(opportunity.status)}
        </div>
        <CardDescription className="text-slate-600 dark:text-slate-400">
          {opportunity.description}
        </CardDescription>
      </CardHeader>
      
      <CardContent className="space-y-3">
        <div className="flex items-center justify-between">
          <span className="text-sm font-medium text-slate-700 dark:text-slate-300">APY:</span>
          <span className="text-lg font-bold text-green-600 dark:text-green-400">
            {opportunity.apy.toFixed(1)}%
          </span>
        </div>
        
        <div className="flex items-center justify-between">
          <span className="text-sm font-medium text-slate-700 dark:text-slate-300">Trust Score:</span>
          {getScoreBadge(opportunity.trustScore)}
        </div>
        
        {opportunity.tvl && (
          <div className="flex items-center justify-between">
            <span className="text-sm font-medium text-slate-700 dark:text-slate-300">TVL:</span>
            <span className="text-md font-semibold text-slate-800 dark:text-slate-200">
              ${opportunity.tvl.toLocaleString()}
            </span>
          </div>
        )}
        
        {opportunity.minDeposit && (
          <div className="flex items-center justify-between">
            <span className="text-sm font-medium text-slate-700 dark:text-slate-300">Min Deposit:</span>
            <span className="text-md font-semibold text-slate-800 dark:text-slate-200">
              {opportunity.minDeposit} NEAR
            </span>
          </div>
        )}
        
        {opportunity.maxDeposit && (
          <div className="flex items-center justify-between">
            <span className="text-sm font-medium text-slate-700 dark:text-slate-300">Max Deposit:</span>
            <span className="text-md font-semibold text-slate-800 dark:text-slate-200">
              {opportunity.maxDeposit} NEAR
            </span>
          </div>
        )}
        
        <div className="flex items-center justify-between">
          <span className="text-sm font-medium text-slate-700 dark:text-slate-300">Category:</span>
          <Badge variant="secondary">{opportunity.category}</Badge>
        </div>
      </CardContent>
      
      <CardFooter className="pt-4">
        {isConnected ? (
          <div className="space-y-2 w-full">
            {showForm ? (
              <div className="space-y-3">
                <TransactionForm
                  type={showForm}
                  onSubmit={async (data) => {
                    if (showForm === 'deposit' && onDeposit) {
                      await onDeposit(opportunity.id, data.amount, data.tokenType);
                    } else if (showForm === 'allocate' && onAllocate) {
                      await onAllocate(opportunity.id, data.amount, data.tokenType);
                    } else if (showForm === 'withdraw' && onWithdraw) {
                      await onWithdraw(opportunity.id, data.amount, data.tokenType);
                    }
                    setShowForm(null);
                  }}
                />
                <Button
                  onClick={() => setShowForm(null)}
                  variant="outline"
                  className="w-full"
                >
                  Cancel
                </Button>
              </div>
            ) : (
              <div className="space-y-2">
                <Button 
                  onClick={() => setShowForm('deposit')}
                  className="w-full bg-blue-600 hover:bg-blue-700 text-white"
                  disabled={opportunity.status !== 'active'}
                >
                  📥 Deposit
                </Button>
                <div className="grid grid-cols-2 gap-2">
                  <Button 
                    onClick={() => setShowForm('allocate')}
                    className="w-full bg-purple-600 hover:bg-purple-700 text-white"
                    disabled={opportunity.status !== 'active'}
                  >
                    🔄 Allocate
                  </Button>
                  <Button 
                    onClick={() => setShowForm('withdraw')}
                    className="w-full bg-red-600 hover:bg-red-700 text-white"
                    disabled={opportunity.status !== 'active'}
                  >
                    📤 Withdraw
                  </Button>
                </div>
              </div>
            )}
          </div>
        ) : (
          <Button 
            className="w-full bg-gray-400 dark:bg-gray-600 text-white cursor-not-allowed" 
            disabled
          >
            Connect Wallet to Interact
          </Button>
        )}
      </CardFooter>
    </Card>
  );
}<|MERGE_RESOLUTION|>--- conflicted
+++ resolved
@@ -1,15 +1,9 @@
-
-<<<<<<< HEAD
 import React, { useState } from 'react';
-=======
-import React from 'react';
->>>>>>> e8a0ba2e
 import { Card, CardContent, CardDescription, CardFooter, CardHeader, CardTitle } from '@/components/ui/Card';
 import { Button } from '@/components/ui/Button';
 import { Badge } from '@/components/ui/Badge';
 import { StatusBadge } from '@/components/ui/StatusBadge';
 import { TransactionForm } from '@/components/TransactionForm';
-
 
 interface Opportunity {
   id: number;
@@ -30,6 +24,7 @@
   opportunity: Opportunity;
   isConnected: boolean;
 
+
   onDeposit?: (opportunityId: number, amount: string, tokenType: string) => Promise<void>;
   onAllocate?: (opportunityId: number, amount: string, tokenType: string) => Promise<void>;
   onWithdraw?: (opportunityId: number, amount: string, tokenType: string) => Promise<void>;
@@ -38,9 +33,8 @@
 export function OpportunityCard({ opportunity, isConnected, onDeposit, onAllocate, onWithdraw }: OpportunityCardProps) {
   const [showForm, setShowForm] = useState<'deposit' | 'allocate' | 'withdraw' | null>(null);
   const getScoreBadge = (score: number) => {
-
-    if (score >= 80) return <Badge variant="success">⭐ Preferred ({score})</Badge>;
-    if (score >= 50) return <Badge variant="warning">✅ Moderate ({score})</Badge>;
+    if (score >= 80) return <Badge variant="default" className="bg-green-500 text-white">⭐ Preferred ({score})</Badge>;
+    if (score >= 50) return <Badge variant="default" className="bg-yellow-500 text-white">✅ Moderate ({score})</Badge>;
     return <Badge variant="destructive">🚨 Caution ({score})</Badge>;
   };
 
@@ -56,10 +50,11 @@
 
   const getStatusBadge = (status: string) => {
     switch (status) {
-      case 'active': return <Badge className="bg-green-500 text-white">Active</Badge>;
-      case 'paused': return <Badge className="bg-yellow-500 text-white">Paused</Badge>;
-      case 'inactive': return <Badge variant="destructive">Inactive</Badge>;
-      default: return <Badge variant="secondary">Unknown</Badge>;
+      case 'active': return <StatusBadge status="success" text="Active" />;
+      case 'paused': return <StatusBadge status="warning" text="Paused" />;
+      case 'inactive': return <StatusBadge status="error" text="Inactive" />;
+      default: return <StatusBadge status="info" text="Unknown" />;
+
     }
   };
 
