import React, { useState } from 'react';
import { Card, CardContent, CardDescription, CardFooter, CardHeader, CardTitle } from '@/components/ui/Card';
import { Button } from '@/components/ui/Button';
import { Badge } from '@/components/ui/Badge';
import { StatusBadge } from '@/components/ui/StatusBadge';
<<<<<<< HEAD
import { TransactionForm } from '@/components/TransactionForm';
=======
>>>>>>> 813700a8

interface Opportunity {
  id: number;
  name: string;
  description: string;
  apy: number;
  trustScore: number;
  contractAddress?: string;
  category?: string;
  tvl?: number;
  maxDeposit?: number;
  minDeposit?: number;
  status?: 'active' | 'inactive' | 'paused';
}

interface OpportunityCardProps {
  opportunity: Opportunity;
  isConnected: boolean;


  onDeposit?: (opportunityId: number, amount: string, tokenType: string) => Promise<void>;
  onAllocate?: (opportunityId: number, amount: string, tokenType: string) => Promise<void>;
  onWithdraw?: (opportunityId: number, amount: string, tokenType: string) => Promise<void>;
}

export function OpportunityCard({ opportunity, isConnected, onDeposit, onAllocate, onWithdraw }: OpportunityCardProps) {
  const [showForm, setShowForm] = useState<'deposit' | 'allocate' | 'withdraw' | null>(null);
  const getScoreBadge = (score: number) => {
    if (score >= 80) return <Badge variant="default" className="bg-green-500 text-white">⭐ Preferred ({score})</Badge>;
    if (score >= 50) return <Badge variant="default" className="bg-yellow-500 text-white">✅ Moderate ({score})</Badge>;
    return <Badge variant="destructive">🚨 Caution ({score})</Badge>;
  };

  const getCategoryIcon = (category: string) => {
    switch (category?.toLowerCase()) {
      case 'staking': return '🔒';
      case 'lending': return '💰';
      case 'liquidity': return '💧';
      case 'defi': return '🏛️';
      default: return '📊';
    }
  };

  const getStatusBadge = (status: string) => {
    switch (status) {
      case 'active': return <StatusBadge status="success" text="Active" />;
      case 'paused': return <StatusBadge status="warning" text="Paused" />;
      case 'inactive': return <StatusBadge status="error" text="Inactive" />;
      default: return <StatusBadge status="info" text="Unknown" />;
    }
  };

  return (
    <Card className="w-full max-w-sm bg-white dark:bg-slate-800 shadow-lg rounded-lg overflow-hidden hover:shadow-xl transition-shadow duration-200">
      <CardHeader>
        <div className="flex items-center justify-between">
          <div className="flex items-center gap-2">
            <span className="text-2xl">{getCategoryIcon(opportunity.category || '')}</span>
            <CardTitle className="text-xl font-semibold text-slate-900 dark:text-slate-100">
              {opportunity.name}
            </CardTitle>
          </div>
          {opportunity.status && getStatusBadge(opportunity.status)}
        </div>
        <CardDescription className="text-slate-600 dark:text-slate-400">
          {opportunity.description}
        </CardDescription>
      </CardHeader>
      
      <CardContent className="space-y-3">
        <div className="flex items-center justify-between">
          <span className="text-sm font-medium text-slate-700 dark:text-slate-300">APY:</span>
          <span className="text-lg font-bold text-green-600 dark:text-green-400">
            {opportunity.apy.toFixed(1)}%
          </span>
        </div>
        
        <div className="flex items-center justify-between">
          <span className="text-sm font-medium text-slate-700 dark:text-slate-300">Trust Score:</span>
          {getScoreBadge(opportunity.trustScore)}
        </div>
        
        {opportunity.tvl && (
          <div className="flex items-center justify-between">
            <span className="text-sm font-medium text-slate-700 dark:text-slate-300">TVL:</span>
            <span className="text-md font-semibold text-slate-800 dark:text-slate-200">
              ${opportunity.tvl.toLocaleString()}
            </span>
          </div>
        )}
        
        {opportunity.minDeposit && (
          <div className="flex items-center justify-between">
            <span className="text-sm font-medium text-slate-700 dark:text-slate-300">Min Deposit:</span>
            <span className="text-md font-semibold text-slate-800 dark:text-slate-200">
              {opportunity.minDeposit} NEAR
            </span>
          </div>
        )}
        
        {opportunity.maxDeposit && (
          <div className="flex items-center justify-between">
            <span className="text-sm font-medium text-slate-700 dark:text-slate-300">Max Deposit:</span>
            <span className="text-md font-semibold text-slate-800 dark:text-slate-200">
              {opportunity.maxDeposit} NEAR
            </span>
          </div>
        )}
        
        <div className="flex items-center justify-between">
          <span className="text-sm font-medium text-slate-700 dark:text-slate-300">Category:</span>
          <Badge variant="secondary">{opportunity.category}</Badge>
        </div>
      </CardContent>
      
      <CardFooter className="pt-4">
        {isConnected ? (
          <div className="space-y-2 w-full">
            {showForm ? (
              <div className="space-y-3">
                <TransactionForm
                  type={showForm}
                  onSubmit={async (data) => {
                    if (showForm === 'deposit' && onDeposit) {
                      await onDeposit(opportunity.id, data.amount, data.tokenType);
                    } else if (showForm === 'allocate' && onAllocate) {
                      await onAllocate(opportunity.id, data.amount, data.tokenType);
                    } else if (showForm === 'withdraw' && onWithdraw) {
                      await onWithdraw(opportunity.id, data.amount, data.tokenType);
                    }
                    setShowForm(null);
                  }}
                />
                <Button
                  onClick={() => setShowForm(null)}
                  variant="outline"
                  className="w-full"
                >
                  Cancel
                </Button>
              </div>
            ) : (
              <div className="space-y-2">
                <Button 
                  onClick={() => setShowForm('deposit')}
                  className="w-full bg-blue-600 hover:bg-blue-700 text-white"
                  disabled={opportunity.status !== 'active'}
                >
                  📥 Deposit
                </Button>
                <div className="grid grid-cols-2 gap-2">
                  <Button 
                    onClick={() => setShowForm('allocate')}
                    className="w-full bg-purple-600 hover:bg-purple-700 text-white"
                    disabled={opportunity.status !== 'active'}
                  >
                    🔄 Allocate
                  </Button>
                  <Button 
                    onClick={() => setShowForm('withdraw')}
                    className="w-full bg-red-600 hover:bg-red-700 text-white"
                    disabled={opportunity.status !== 'active'}
                  >
                    📤 Withdraw
                  </Button>
                </div>
              </div>
            )}
          </div>
        ) : (
          <Button 
            className="w-full bg-gray-400 dark:bg-gray-600 text-white cursor-not-allowed" 
            disabled
          >
            Connect Wallet to Interact
          </Button>
        )}
      </CardFooter>
    </Card>
  );
}<|MERGE_RESOLUTION|>--- conflicted
+++ resolved
@@ -3,10 +3,8 @@
 import { Button } from '@/components/ui/Button';
 import { Badge } from '@/components/ui/Badge';
 import { StatusBadge } from '@/components/ui/StatusBadge';
-<<<<<<< HEAD
 import { TransactionForm } from '@/components/TransactionForm';
-=======
->>>>>>> 813700a8
+
 
 interface Opportunity {
   id: number;
