--- conflicted
+++ resolved
@@ -12,16 +12,8 @@
 import { StatusBadge } from '@/components/ui/StatusBadge';
 import { EmptyState } from '@/components/ui/EmptyState';
 import { OpportunityCard } from '@/components/OpportunityCard';
-<<<<<<< HEAD
 import { RealTimeActivityFeed } from '@/components/RealTimeActivityFeed';
 import { RealTimePriceTicker } from '@/components/RealTimePriceTicker';
-
-=======
-import { ErrorManager } from '@/components/ErrorManager';
-import { ErrorDisplay } from '@/components/ui/ErrorDisplay';
-import { LoadingStates } from '@/components/ui/LoadingStates';
-import { reportNetworkError, reportContractError, reportWalletError } from '@/services/error-handling-service';
->>>>>>> d5f6b3a5
 
 export const RealContractDashboard: React.FC = () => {
   return (
