--- conflicted
+++ resolved
@@ -1,10 +1,9 @@
 'use client';
 
 import { useState, useEffect } from 'react';
-<<<<<<< HEAD
-=======
+ 
 import Link from 'next/link';
->>>>>>> e9ecdf66
+
 
 export function Header() {
   const [isMobileMenuOpen, setIsMobileMenuOpen] = useState(false);
@@ -36,22 +35,14 @@
   const toggleDarkMode = () => {
     const newDarkMode = !isDarkMode;
     setIsDarkMode(newDarkMode);
-<<<<<<< HEAD
+
     localStorage.setItem('darkMode', newDarkMode.toString());
     
     if (newDarkMode) {
       document.documentElement.classList.add('dark');
     } else {
       document.documentElement.classList.remove('dark');
-=======
-    
-    if (newDarkMode) {
-      document.documentElement.classList.add('dark');
-      localStorage.setItem('theme', 'dark');
-    } else {
-      document.documentElement.classList.remove('dark');
-      localStorage.setItem('theme', 'light');
->>>>>>> e9ecdf66
+ 
     }
   };
 
@@ -101,7 +92,7 @@
             </Link>
           </nav>
 
-<<<<<<< HEAD
+
           {/* Desktop Navigation */}
           <nav className="hidden lg:flex space-x-8">
             <a className="text-slate-700 dark:text-slate-200 hover:text-blue-600 dark:hover:text-blue-400 px-3 py-2 rounded-lg text-sm font-medium transition-colors" href="/">
@@ -131,9 +122,7 @@
           </nav>
 
           {/* Right Side Actions */}
-=======
-          {/* Right Side */}
->>>>>>> e9ecdf66
+
           <div className="flex items-center space-x-4">
             {/* Dark Mode Toggle */}
             <button
@@ -143,12 +132,10 @@
             >
               {isDarkMode ? '☀️' : '🌙'}
             </button>
-<<<<<<< HEAD
+
 
             {/* Connect Wallet Button */}
-=======
-            
->>>>>>> e9ecdf66
+ 
             <button className="bg-gradient-to-r from-blue-600 to-purple-600 hover:from-blue-700 hover:to-purple-700 text-white px-6 py-3 rounded-xl font-medium transition-all duration-300 hover:scale-105 shadow-lg hover:shadow-xl">
               Connect Wallet
             </button>
@@ -160,11 +147,9 @@
               aria-label="Toggle mobile menu"
             >
               <svg className="w-6 h-6" fill="none" stroke="currentColor" viewBox="0 0 24 24">
-<<<<<<< HEAD
+
                 <path strokeLinecap="round" strokeLinejoin="round" strokeWidth={2} d="M4 6h16M4 12h16M4 18h16"></path>
-=======
-                <path strokeLinecap="round" strokeLinejoin="round" strokeWidth={2} d="M4 6h16M4 12h16M4 18h16" />
->>>>>>> e9ecdf66
+
               </svg>
             </button>
           </div>
@@ -172,7 +157,7 @@
 
         {/* Mobile Navigation */}
         {isMobileMenuOpen && (
-<<<<<<< HEAD
+
           <div className="lg:hidden mt-4 pb-4 border-t border-slate-200 dark:border-slate-700">
             <nav className="flex flex-col space-y-2 pt-4">
               <a className="text-slate-700 dark:text-slate-200 hover:text-blue-600 dark:hover:text-blue-400 px-3 py-2 rounded-lg text-sm font-medium transition-colors" href="/">
@@ -200,37 +185,7 @@
                 Performance
               </a>
             </nav>
-          </div>
-=======
-          <nav className="lg:hidden mt-4 pb-4 border-t border-slate-200 dark:border-slate-700">
-            <div className="grid grid-cols-2 gap-2 pt-4">
-              <Link href="/" className="text-slate-700 dark:text-slate-200 hover:text-blue-600 dark:hover:text-blue-400 px-3 py-2 rounded-lg text-sm font-medium transition-colors">
-                Dashboard
-              </Link>
-              <Link href="/agents" className="text-slate-700 dark:text-slate-200 hover:text-blue-600 dark:hover:text-blue-400 px-3 py-2 rounded-lg text-sm font-medium transition-colors">
-                Agents
-              </Link>
-              <Link href="/risk" className="text-slate-700 dark:text-slate-200 hover:text-blue-600 dark:hover:text-blue-400 px-3 py-2 rounded-lg text-sm font-medium transition-colors">
-                Risk Monitor
-              </Link>
-              <Link href="/credit" className="text-slate-700 dark:text-slate-200 hover:text-blue-600 dark:hover:text-blue-400 px-3 py-2 rounded-lg text-sm font-medium transition-colors">
-                Credit Vaults
-              </Link>
-              <Link href="/verification" className="text-slate-700 dark:text-slate-200 hover:text-blue-600 dark:hover:text-blue-400 px-3 py-2 rounded-lg text-sm font-medium transition-colors">
-                Verification
-              </Link>
-              <Link href="/analytics" className="text-slate-700 dark:text-slate-200 hover:text-blue-600 dark:hover:text-blue-400 px-3 py-2 rounded-lg text-sm font-medium transition-colors">
-                Analytics
-              </Link>
-              <Link href="/scoring" className="text-slate-700 dark:text-slate-200 hover:text-blue-600 dark:hover:text-blue-400 px-3 py-2 rounded-lg text-sm font-medium transition-colors">
-                Scoring
-              </Link>
-              <Link href="/performance" className="text-slate-700 dark:text-slate-200 hover:text-blue-600 dark:hover:text-blue-400 px-3 py-2 rounded-lg text-sm font-medium transition-colors">
-                Performance
-              </Link>
-            </div>
-          </nav>
->>>>>>> e9ecdf66
+          </div> 
         )}
       </div>
     </header>
