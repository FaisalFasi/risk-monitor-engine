'use client';

import { useState, useEffect } from 'react';
import Link from 'next/link';
import { usePathname } from 'next/navigation';

const navigation = [
  { name: 'Dashboard', href: '/', icon: '📊' },
  { name: 'Agents', href: '/agents', icon: '🤖' },
  { name: 'Risk', href: '/risk', icon: '⚠️' },
  { name: 'Credit', href: '/credit', icon: '🏦' },
  { name: 'Verify', href: '/verification', icon: '✅' },
  { name: 'Analytics', href: '/analytics', icon: '📈' },
  { name: 'Scoring', href: '/scoring', icon: '🎯' },
  { name: 'Performance', href: '/performance', icon: '⚡' },
];

export function Header() {
  const [isMobileMenuOpen, setIsMobileMenuOpen] = useState(false);
  const [isDarkMode, setIsDarkMode] = useState(false);
  const [isScrolled, setIsScrolled] = useState(false);
<<<<<<< HEAD
  const pathname = usePathname();
=======
>>>>>>> 74d34a54

  useEffect(() => {
    // Check for saved dark mode preference or system preference
    const savedTheme = localStorage.getItem('theme');
    const prefersDark = window.matchMedia('(prefers-color-scheme: dark)').matches;
    
    const shouldBeDark = savedTheme === 'dark' || (!savedTheme && prefersDark);
    setIsDarkMode(shouldBeDark);
    
    if (shouldBeDark) {
      document.documentElement.classList.add('dark');
    } else {
      document.documentElement.classList.remove('dark');
    }
  }, []);

  useEffect(() => {
<<<<<<< HEAD
    // Handle scroll effect
    const handleScroll = () => {
      setIsScrolled(window.scrollY > 20);
    };

    window.addEventListener('scroll', handleScroll);
    return () => window.removeEventListener('scroll', handleScroll);
=======
    // Check for saved dark mode preference
    const savedDarkMode = localStorage.getItem('darkMode') === 'true';
    const prefersDark = window.matchMedia('(prefers-color-scheme: dark)').matches;
    
    const shouldUseDark = savedDarkMode || (!localStorage.getItem('darkMode') && prefersDark);
    setIsDarkMode(shouldUseDark);
    
    // Apply dark mode to document
    if (shouldUseDark) {
      document.documentElement.classList.add('dark');
    }
>>>>>>> 74d34a54
  }, []);

  const toggleDarkMode = () => {
    const newDarkMode = !isDarkMode;
    setIsDarkMode(newDarkMode);
    localStorage.setItem('theme', newDarkMode ? 'dark' : 'light');
    
    if (newDarkMode) {
      document.documentElement.classList.add('dark');
    } else {
      document.documentElement.classList.remove('dark');
    }
  };

  const toggleMobileMenu = () => {
    setIsMobileMenuOpen(!isMobileMenuOpen);
  };

  return (
    <header className={`sticky top-0 z-50 transition-all duration-300 ${
      isScrolled 
        ? 'bg-white/95 dark:bg-slate-900/95 backdrop-blur-xl border-b border-slate-200/50 dark:border-slate-700/50 shadow-lg' 
        : 'bg-white/80 dark:bg-slate-900/80 backdrop-blur-sm border-b border-slate-200/30 dark:border-slate-700/30'
    }`}>
      <div className="max-w-7xl mx-auto px-4 sm:px-6 lg:px-8">
        <div className="flex items-center justify-between h-14">
          
          {/* Compact Logo */}
          <Link href="/" className="flex items-center space-x-2 group">
            <div className="relative">
              <div className="w-8 h-8 bg-gradient-to-br from-blue-600 via-purple-600 to-indigo-600 rounded-lg flex items-center justify-center shadow-md group-hover:shadow-lg transition-all duration-300 group-hover:scale-105">
                <span className="text-white font-bold text-sm">B</span>
              </div>
              <div className="absolute inset-0 bg-gradient-to-br from-blue-400/30 via-purple-400/30 to-indigo-400/30 rounded-lg blur-md opacity-0 group-hover:opacity-100 transition-opacity duration-300"></div>
            </div>
            <div className="hidden sm:block">
              <span className="font-bold text-lg bg-gradient-to-r from-blue-600 via-purple-600 to-indigo-600 bg-clip-text text-transparent">
                bond.credit
              </span>
            </div>
          </Link>
          
<<<<<<< HEAD
          {/* Compact Desktop Navigation */}
          <nav className="hidden xl:flex items-center space-x-1">
            {navigation.slice(0, 6).map((item) => {
              const isActive = pathname === item.href;
              return (
                <Link
                  key={item.name}
                  href={item.href}
                  className={`relative px-3 py-1.5 rounded-lg text-sm font-medium transition-all duration-200 group ${
                    isActive
                      ? 'text-blue-600 dark:text-blue-400 bg-blue-50 dark:bg-blue-900/30'
                      : 'text-slate-700 dark:text-slate-300 hover:text-blue-600 dark:hover:text-blue-400 hover:bg-slate-50 dark:hover:bg-slate-800/50'
                  }`}
                >
                  <span className="flex items-center space-x-1.5">
                    <span className="text-sm">{item.icon}</span>
                    <span className="hidden lg:inline">{item.name}</span>
                  </span>
                  {isActive && (
                    <div className="absolute bottom-0 left-1/2 transform -translate-x-1/2 w-1 h-1 bg-blue-500 rounded-full"></div>
                  )}
                </Link>
              );
            })}
            
            {/* More Menu for remaining items */}
            {navigation.length > 6 && (
              <div className="relative group">
                <button className="px-3 py-1.5 rounded-lg text-sm font-medium text-slate-700 dark:text-slate-300 hover:text-blue-600 dark:hover:text-blue-400 hover:bg-slate-50 dark:hover:bg-slate-800/50 transition-all duration-200">
                  <span className="flex items-center space-x-1.5">
                    <span className="text-sm">⋯</span>
                    <span className="hidden lg:inline">More</span>
                  </span>
                </button>
                
                {/* Dropdown */}
                <div className="absolute top-full right-0 mt-1 w-48 bg-white dark:bg-slate-800 rounded-xl shadow-lg border border-slate-200 dark:border-slate-700 opacity-0 invisible group-hover:opacity-100 group-hover:visible transition-all duration-200 z-50">
                  <div className="py-2">
                    {navigation.slice(6).map((item) => (
                      <Link
                        key={item.name}
                        href={item.href}
                        className="flex items-center space-x-3 px-4 py-2 text-sm text-slate-700 dark:text-slate-300 hover:text-blue-600 dark:hover:text-blue-400 hover:bg-slate-50 dark:hover:bg-slate-700/50 transition-colors"
                      >
                        <span>{item.icon}</span>
                        <span>{item.name}</span>
                      </Link>
                    ))}
                  </div>
                </div>
              </div>
            )}
          </nav>
=======
          {/* Desktop Navigation */}
          <nav className="hidden lg:flex space-x-8">
            <Link href="/" className="text-slate-700 dark:text-slate-200 hover:text-blue-600 dark:hover:text-blue-400 px-3 py-2 rounded-lg text-sm font-medium transition-colors">
              Dashboard
            </Link>
            <Link href="/agents" className="text-slate-700 dark:text-slate-200 hover:text-blue-600 dark:hover:text-blue-400 px-3 py-2 rounded-lg text-sm font-medium transition-colors">
              Agents
            </Link>
            <Link href="/risk" className="text-slate-700 dark:text-slate-200 hover:text-blue-600 dark:hover:text-blue-400 px-3 py-2 rounded-lg text-sm font-medium transition-colors">
              Risk Monitor
            </Link>
            <Link href="/credit" className="text-slate-700 dark:text-slate-200 hover:text-blue-600 dark:hover:text-blue-400 px-3 py-2 rounded-lg text-sm font-medium transition-colors">
              Credit Vaults
            </Link>
            <Link href="/verification" className="text-slate-700 dark:text-slate-200 hover:text-blue-600 dark:hover:text-blue-400 px-3 py-2 rounded-lg text-sm font-medium transition-colors">
              Verification
            </Link>
            <Link href="/analytics" className="text-slate-700 dark:text-slate-200 hover:text-blue-600 dark:hover:text-blue-400 px-3 py-2 rounded-lg text-sm font-medium transition-colors">
              Analytics
            </Link>
            <Link href="/scoring" className="text-slate-700 dark:text-slate-200 hover:text-blue-600 dark:hover:text-blue-400 px-3 py-2 rounded-lg text-sm font-medium transition-colors">
              Scoring
            </Link>
            <Link href="/performance" className="text-slate-700 dark:text-slate-200 hover:text-blue-600 dark:hover:text-blue-400 px-3 py-2 rounded-lg text-sm font-medium transition-colors">
              Performance
            </Link>
          </nav>



>>>>>>> 74d34a54

          {/* Compact Right Side Actions */}
          <div className="flex items-center space-x-2">
            
            {/* Notifications - Hidden on small screens */}
            <button className="hidden md:flex relative p-2 rounded-lg bg-slate-100/80 dark:bg-slate-800/80 text-slate-600 dark:text-slate-300 hover:bg-slate-200 dark:hover:bg-slate-700 transition-all duration-200">
              <svg className="w-4 h-4" fill="none" stroke="currentColor" viewBox="0 0 24 24">
                <path strokeLinecap="round" strokeLinejoin="round" strokeWidth={2} d="M15 17h5l-5 5v-5zM10.5 3.75a6 6 0 0 1 6 6v2.25l2.25 2.25v2.25H2.25V14.25L4.5 12V9.75a6 6 0 0 1 6-6z" />
              </svg>
              <div className="absolute -top-0.5 -right-0.5 w-2 h-2 bg-red-500 rounded-full"></div>
            </button>

            {/* Dark Mode Toggle */}
            <button
              onClick={toggleDarkMode}
              className="p-2 rounded-lg bg-slate-100/80 dark:bg-slate-800/80 text-slate-600 dark:text-slate-300 hover:bg-slate-200 dark:hover:bg-slate-700 transition-all duration-200"
              aria-label="Toggle dark mode"
            >
              <div className="relative w-4 h-4">
                <svg 
                  className={`absolute inset-0 transition-all duration-300 ${isDarkMode ? 'opacity-0 rotate-180' : 'opacity-100 rotate-0'}`} 
                  fill="none" 
                  stroke="currentColor" 
                  viewBox="0 0 24 24"
                >
                  <path strokeLinecap="round" strokeLinejoin="round" strokeWidth={2} d="M20.354 15.354A9 9 0 018.646 3.646 9.003 9.003 0 0012 21a9.003 9.003 0 008.354-5.646z" />
                </svg>
                <svg 
                  className={`absolute inset-0 transition-all duration-300 ${isDarkMode ? 'opacity-100 rotate-0' : 'opacity-0 -rotate-180'}`} 
                  fill="none" 
                  stroke="currentColor" 
                  viewBox="0 0 24 24"
                >
                  <path strokeLinecap="round" strokeLinejoin="round" strokeWidth={2} d="M12 3v1m0 16v1m9-9h-1M4 12H3m15.364 6.364l-.707-.707M6.343 6.343l-.707-.707m12.728 0l-.707.707M6.343 17.657l-.707.707M16 12a4 4 0 11-8 0 4 4 0 018 0z" />
                </svg>
              </div>
            </button>

            {/* Connect Wallet Button - Responsive */}
            <button className="hidden sm:flex items-center space-x-2 bg-gradient-to-r from-blue-600 to-purple-600 hover:from-blue-700 hover:to-purple-700 text-white px-3 py-2 rounded-lg text-sm font-medium transition-all duration-300 shadow-md hover:shadow-lg">
              <svg className="w-4 h-4" fill="none" stroke="currentColor" viewBox="0 0 24 24">
                <path strokeLinecap="round" strokeLinejoin="round" strokeWidth={2} d="M17 9V7a2 2 0 00-2-2H5a2 2 0 00-2 2v6a2 2 0 002 2h2m2 4h10a2 2 0 002-2v-6a2 2 0 00-2-2H9a2 2 0 00-2 2v6a2 2 0 002 2zm7-5a2 2 0 11-4 0 2 2 0 014 0z" />
              </svg>
              <span className="hidden lg:inline">Connect</span>
            </button>

            {/* Mobile Menu Button */}
            <button
              onClick={toggleMobileMenu}
              className="xl:hidden p-2 rounded-lg bg-slate-100/80 dark:bg-slate-800/80 text-slate-600 dark:text-slate-300 hover:bg-slate-200 dark:hover:bg-slate-700 transition-all duration-200"
              aria-label="Toggle mobile menu"
            >
              <div className="relative w-4 h-4">
                <span className={`absolute block w-4 h-0.5 bg-current transition-all duration-300 ${isMobileMenuOpen ? 'rotate-45 top-1.5' : 'top-0.5'}`}></span>
                <span className={`absolute block w-4 h-0.5 bg-current transition-all duration-300 top-1.5 ${isMobileMenuOpen ? 'opacity-0' : 'opacity-100'}`}></span>
                <span className={`absolute block w-4 h-0.5 bg-current transition-all duration-300 ${isMobileMenuOpen ? '-rotate-45 top-1.5' : 'top-2.5'}`}></span>
              </div>
            </button>
          </div>
        </div>

        {/* Compact Mobile Navigation */}
        <div className={`xl:hidden overflow-hidden transition-all duration-300 ${
          isMobileMenuOpen ? 'max-h-80 opacity-100' : 'max-h-0 opacity-0'
        }`}>
          <div className="py-3 border-t border-slate-200/50 dark:border-slate-700/50">
            <nav className="grid grid-cols-2 gap-1">
              {navigation.map((item) => {
                const isActive = pathname === item.href;
                return (
                  <Link
                    key={item.name}
                    href={item.href}
                    onClick={() => setIsMobileMenuOpen(false)}
                    className={`flex items-center space-x-2 px-3 py-2 rounded-lg text-sm font-medium transition-all duration-200 ${
                      isActive
                        ? 'text-blue-600 dark:text-blue-400 bg-blue-50 dark:bg-blue-900/30'
                        : 'text-slate-700 dark:text-slate-300 hover:text-blue-600 dark:hover:text-blue-400 hover:bg-slate-50 dark:hover:bg-slate-800/50'
                    }`}
                  >
                    <span className="text-base">{item.icon}</span>
                    <span className="truncate">{item.name}</span>
                    {isActive && (
                      <div className="ml-auto w-1.5 h-1.5 bg-blue-500 rounded-full"></div>
                    )}
                  </Link>
                );
              })}
            </nav>
            
            {/* Mobile Connect Wallet */}
            <button className="w-full flex items-center justify-center space-x-2 bg-gradient-to-r from-blue-600 to-purple-600 text-white px-3 py-2 rounded-lg text-sm font-medium mt-3 transition-all duration-300 shadow-md">
              <svg className="w-4 h-4" fill="none" stroke="currentColor" viewBox="0 0 24 24">
                <path strokeLinecap="round" strokeLinejoin="round" strokeWidth={2} d="M17 9V7a2 2 0 00-2-2H5a2 2 0 00-2 2v6a2 2 0 002 2h2m2 4h10a2 2 0 002-2v-6a2 2 0 00-2-2H9a2 2 0 00-2 2v6a2 2 0 002 2zm7-5a2 2 0 11-4 0 2 2 0 014 0z" />
              </svg>
              <span>Connect Wallet</span>
            </button>
          </div>
        </div>
      </div>
    </header>
  );
}<|MERGE_RESOLUTION|>--- conflicted
+++ resolved
@@ -19,10 +19,8 @@
   const [isMobileMenuOpen, setIsMobileMenuOpen] = useState(false);
   const [isDarkMode, setIsDarkMode] = useState(false);
   const [isScrolled, setIsScrolled] = useState(false);
-<<<<<<< HEAD
-  const pathname = usePathname();
-=======
->>>>>>> 74d34a54
+   const pathname = usePathname();
+ 
 
   useEffect(() => {
     // Check for saved dark mode preference or system preference
@@ -39,16 +37,6 @@
     }
   }, []);
 
-  useEffect(() => {
-<<<<<<< HEAD
-    // Handle scroll effect
-    const handleScroll = () => {
-      setIsScrolled(window.scrollY > 20);
-    };
-
-    window.addEventListener('scroll', handleScroll);
-    return () => window.removeEventListener('scroll', handleScroll);
-=======
     // Check for saved dark mode preference
     const savedDarkMode = localStorage.getItem('darkMode') === 'true';
     const prefersDark = window.matchMedia('(prefers-color-scheme: dark)').matches;
@@ -60,7 +48,7 @@
     if (shouldUseDark) {
       document.documentElement.classList.add('dark');
     }
->>>>>>> 74d34a54
+
   }, []);
 
   const toggleDarkMode = () => {
@@ -103,61 +91,6 @@
             </div>
           </Link>
           
-<<<<<<< HEAD
-          {/* Compact Desktop Navigation */}
-          <nav className="hidden xl:flex items-center space-x-1">
-            {navigation.slice(0, 6).map((item) => {
-              const isActive = pathname === item.href;
-              return (
-                <Link
-                  key={item.name}
-                  href={item.href}
-                  className={`relative px-3 py-1.5 rounded-lg text-sm font-medium transition-all duration-200 group ${
-                    isActive
-                      ? 'text-blue-600 dark:text-blue-400 bg-blue-50 dark:bg-blue-900/30'
-                      : 'text-slate-700 dark:text-slate-300 hover:text-blue-600 dark:hover:text-blue-400 hover:bg-slate-50 dark:hover:bg-slate-800/50'
-                  }`}
-                >
-                  <span className="flex items-center space-x-1.5">
-                    <span className="text-sm">{item.icon}</span>
-                    <span className="hidden lg:inline">{item.name}</span>
-                  </span>
-                  {isActive && (
-                    <div className="absolute bottom-0 left-1/2 transform -translate-x-1/2 w-1 h-1 bg-blue-500 rounded-full"></div>
-                  )}
-                </Link>
-              );
-            })}
-            
-            {/* More Menu for remaining items */}
-            {navigation.length > 6 && (
-              <div className="relative group">
-                <button className="px-3 py-1.5 rounded-lg text-sm font-medium text-slate-700 dark:text-slate-300 hover:text-blue-600 dark:hover:text-blue-400 hover:bg-slate-50 dark:hover:bg-slate-800/50 transition-all duration-200">
-                  <span className="flex items-center space-x-1.5">
-                    <span className="text-sm">⋯</span>
-                    <span className="hidden lg:inline">More</span>
-                  </span>
-                </button>
-                
-                {/* Dropdown */}
-                <div className="absolute top-full right-0 mt-1 w-48 bg-white dark:bg-slate-800 rounded-xl shadow-lg border border-slate-200 dark:border-slate-700 opacity-0 invisible group-hover:opacity-100 group-hover:visible transition-all duration-200 z-50">
-                  <div className="py-2">
-                    {navigation.slice(6).map((item) => (
-                      <Link
-                        key={item.name}
-                        href={item.href}
-                        className="flex items-center space-x-3 px-4 py-2 text-sm text-slate-700 dark:text-slate-300 hover:text-blue-600 dark:hover:text-blue-400 hover:bg-slate-50 dark:hover:bg-slate-700/50 transition-colors"
-                      >
-                        <span>{item.icon}</span>
-                        <span>{item.name}</span>
-                      </Link>
-                    ))}
-                  </div>
-                </div>
-              </div>
-            )}
-          </nav>
-=======
           {/* Desktop Navigation */}
           <nav className="hidden lg:flex space-x-8">
             <Link href="/" className="text-slate-700 dark:text-slate-200 hover:text-blue-600 dark:hover:text-blue-400 px-3 py-2 rounded-lg text-sm font-medium transition-colors">
@@ -188,7 +121,7 @@
 
 
 
->>>>>>> 74d34a54
+
 
           {/* Compact Right Side Actions */}
           <div className="flex items-center space-x-2">
