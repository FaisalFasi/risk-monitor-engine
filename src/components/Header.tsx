'use client';

import { useState, useEffect } from 'react';
import Link from 'next/link';
<<<<<<< HEAD
=======
import { usePathname } from 'next/navigation';

const navigation = [
  { name: 'Dashboard', href: '/', icon: '📊' },
  { name: 'Agents', href: '/agents', icon: '🤖' },
  { name: 'Risk', href: '/risk', icon: '⚠️' },
  { name: 'Credit', href: '/credit', icon: '🏦' },
  { name: 'Verify', href: '/verification', icon: '✅' },
  { name: 'Analytics', href: '/analytics', icon: '📈' },
  { name: 'Scoring', href: '/scoring', icon: '🎯' },
  { name: 'Performance', href: '/performance', icon: '⚡' },
];
>>>>>>> bb869c59

export function Header() {
  const [isMobileMenuOpen, setIsMobileMenuOpen] = useState(false);
  const [isDarkMode, setIsDarkMode] = useState(false);
<<<<<<< HEAD

  useEffect(() => {
    // Check for saved dark mode preference
    const savedDarkMode = localStorage.getItem('darkMode') === 'true';
    const savedTheme = localStorage.getItem('theme');
    const prefersDark = window.matchMedia('(prefers-color-scheme: dark)').matches;
    
    const shouldUseDark = savedDarkMode || savedTheme === 'dark' || (!savedTheme && !localStorage.getItem('darkMode') && prefersDark);
    
    setIsDarkMode(shouldUseDark);
    
=======
  const [isScrolled, setIsScrolled] = useState(false);

  const pathname = usePathname();


  useEffect(() => {
    // Check for saved dark mode preference or system preference
    const savedTheme = localStorage.getItem('theme');
    const prefersDark = window.matchMedia('(prefers-color-scheme: dark)').matches;
    
    const shouldBeDark = savedTheme === 'dark' || (!savedTheme && prefersDark);
    setIsDarkMode(shouldBeDark);
    
    if (shouldBeDark) {
      document.documentElement.classList.add('dark');
    } else {
      document.documentElement.classList.remove('dark');
    }
  }, []);


    // Check for saved dark mode preference
    const savedDarkMode = localStorage.getItem('darkMode') === 'true';
    const prefersDark = window.matchMedia('(prefers-color-scheme: dark)').matches;
    
    const shouldUseDark = savedDarkMode || (!localStorage.getItem('darkMode') && prefersDark);
    setIsDarkMode(shouldUseDark);
    
    // Apply dark mode to document
>>>>>>> bb869c59
    if (shouldUseDark) {
      document.documentElement.classList.add('dark');
    }


  }, []);

  const toggleDarkMode = () => {
    const newDarkMode = !isDarkMode;
    setIsDarkMode(newDarkMode);
<<<<<<< HEAD

    localStorage.setItem('darkMode', newDarkMode.toString());
=======
>>>>>>> bb869c59
    localStorage.setItem('theme', newDarkMode ? 'dark' : 'light');
    
    if (newDarkMode) {
      document.documentElement.classList.add('dark');
    } else {
      document.documentElement.classList.remove('dark');
    }
  };

  const toggleMobileMenu = () => {
    setIsMobileMenuOpen(!isMobileMenuOpen);
  };

  return (
<<<<<<< HEAD
    <header className="border-b border-slate-200 dark:border-slate-700 bg-white/80 dark:bg-slate-900/80 backdrop-blur-sm sticky top-0 z-50">
      <div className="container mx-auto px-3 sm:px-4 lg:px-6 xl:px-8 py-3 sm:py-4 lg:py-5">
        <div className="flex items-center justify-between">
          {/* Logo */}
          <div className="flex items-center space-x-2 sm:space-x-3 lg:space-x-4">
            <div className="w-7 h-7 sm:w-8 sm:h-8 md:w-10 md:h-10 lg:w-12 lg:h-12 bg-gradient-to-r from-blue-600 to-purple-600 rounded-lg sm:rounded-xl lg:rounded-2xl flex items-center justify-center shadow-lg hover:shadow-xl transition-shadow duration-300">
              <span className="text-white font-bold text-xs sm:text-sm md:text-lg lg:text-xl">B</span>
            </div>
            <span className="font-bold text-base sm:text-lg md:text-xl lg:text-2xl xl:text-3xl bg-gradient-to-r from-blue-600 to-purple-600 bg-clip-text text-transparent">
              <span className="hidden sm:inline">bond.credit</span>
              <span className="sm:hidden">bond</span>
            </span>
          </div>
=======
    <header className={`sticky top-0 z-50 transition-all duration-300 ${
      isScrolled 
        ? 'bg-white/95 dark:bg-slate-900/95 backdrop-blur-xl border-b border-slate-200/50 dark:border-slate-700/50 shadow-lg' 
        : 'bg-white/80 dark:bg-slate-900/80 backdrop-blur-sm border-b border-slate-200/30 dark:border-slate-700/30'
    }`}>
      <div className="max-w-7xl mx-auto px-4 sm:px-6 lg:px-8">
        <div className="flex items-center justify-between h-14">
          
          {/* Compact Logo */}
          <Link href="/" className="flex items-center space-x-2 group">
            <div className="relative">
              <div className="w-8 h-8 bg-gradient-to-br from-blue-600 via-purple-600 to-indigo-600 rounded-lg flex items-center justify-center shadow-md group-hover:shadow-lg transition-all duration-300 group-hover:scale-105">
                <span className="text-white font-bold text-sm">B</span>
              </div>
              <div className="absolute inset-0 bg-gradient-to-br from-blue-400/30 via-purple-400/30 to-indigo-400/30 rounded-lg blur-md opacity-0 group-hover:opacity-100 transition-opacity duration-300"></div>
            </div>
            <div className="hidden sm:block">
              <span className="font-bold text-lg bg-gradient-to-r from-blue-600 via-purple-600 to-indigo-600 bg-clip-text text-transparent">
                bond.credit
              </span>
            </div>
          </Link>
>>>>>>> bb869c59
          
          {/* Desktop Navigation */}
          <nav className="hidden lg:flex xl:space-x-8 lg:space-x-6 2xl:space-x-10">
            <Link href="/" className="text-slate-700 dark:text-slate-200 hover:text-blue-600 dark:hover:text-blue-400 hover:bg-slate-50 dark:hover:bg-slate-800 px-2 lg:px-3 xl:px-4 py-2 lg:py-2.5 rounded-lg xl:rounded-xl text-sm lg:text-base font-medium transition-all duration-200 whitespace-nowrap">
              Dashboard
            </Link>
            <Link href="/agents" className="text-slate-700 dark:text-slate-200 hover:text-blue-600 dark:hover:text-blue-400 hover:bg-slate-50 dark:hover:bg-slate-800 px-2 lg:px-3 xl:px-4 py-2 lg:py-2.5 rounded-lg xl:rounded-xl text-sm lg:text-base font-medium transition-all duration-200 whitespace-nowrap">
              Agents
            </Link>
            <Link href="/risk" className="text-slate-700 dark:text-slate-200 hover:text-blue-600 dark:hover:text-blue-400 hover:bg-slate-50 dark:hover:bg-slate-800 px-2 lg:px-3 xl:px-4 py-2 lg:py-2.5 rounded-lg xl:rounded-xl text-sm lg:text-base font-medium transition-all duration-200 whitespace-nowrap">
              Risk
            </Link>
            <Link href="/credit" className="text-slate-700 dark:text-slate-200 hover:text-blue-600 dark:hover:text-blue-400 hover:bg-slate-50 dark:hover:bg-slate-800 px-2 lg:px-3 xl:px-4 py-2 lg:py-2.5 rounded-lg xl:rounded-xl text-sm lg:text-base font-medium transition-all duration-200 whitespace-nowrap">
              Credit
            </Link>
            <Link href="/verification" className="text-slate-700 dark:text-slate-200 hover:text-blue-600 dark:hover:text-blue-400 hover:bg-slate-50 dark:hover:bg-slate-800 px-2 lg:px-3 xl:px-4 py-2 lg:py-2.5 rounded-lg xl:rounded-xl text-sm lg:text-base font-medium transition-all duration-200 whitespace-nowrap">
              Verify
            </Link>
            <Link href="/analytics" className="text-slate-700 dark:text-slate-200 hover:text-blue-600 dark:hover:text-blue-400 hover:bg-slate-50 dark:hover:bg-slate-800 px-2 lg:px-3 xl:px-4 py-2 lg:py-2.5 rounded-lg xl:rounded-xl text-sm lg:text-base font-medium transition-all duration-200 whitespace-nowrap">
              Analytics
            </Link>
<<<<<<< HEAD
          </nav>

          {/* Right Side Actions */}
          <div className="flex items-center space-x-1.5 sm:space-x-2 md:space-x-3 lg:space-x-4">
            {/* Dark Mode Toggle */}
            <button
              onClick={toggleDarkMode}
              className="p-1.5 sm:p-2 md:p-2.5 lg:p-3 rounded-lg md:rounded-xl bg-slate-100 dark:bg-slate-800 text-slate-600 dark:text-slate-300 hover:bg-slate-200 dark:hover:bg-slate-700 transition-all duration-300 hover:scale-105 focus:ring-2 focus:ring-blue-500 focus:ring-offset-2"
              aria-label="Toggle dark mode"
            >
              <span className="text-sm sm:text-base md:text-lg">{isDarkMode ? '☀️' : '🌙'}</span>
            </button>

            {/* Connect Wallet Button */}
            <button className="hidden md:block bg-gradient-to-r from-blue-600 to-purple-600 hover:from-blue-700 hover:to-purple-700 text-white px-3 md:px-4 lg:px-6 xl:px-8 py-2 md:py-2.5 lg:py-3 rounded-lg md:rounded-xl font-medium transition-all duration-300 hover:scale-105 shadow-lg hover:shadow-xl text-xs md:text-sm lg:text-base focus:ring-2 focus:ring-blue-500 focus:ring-offset-2">
              <span className="hidden lg:inline">Connect Wallet</span>
              <span className="lg:hidden">Connect</span>
            </button>

            {/* Mobile Connect Button */}
            <button className="md:hidden bg-gradient-to-r from-blue-600 to-purple-600 hover:from-blue-700 hover:to-purple-700 text-white px-2 sm:px-3 py-1.5 sm:py-2 rounded-lg font-medium transition-all duration-300 text-xs sm:text-sm focus:ring-2 focus:ring-blue-500 focus:ring-offset-2">
              Connect
=======
            <Link href="/scoring" className="text-slate-700 dark:text-slate-200 hover:text-blue-600 dark:hover:text-blue-400 px-3 py-2 rounded-lg text-sm font-medium transition-colors">
              Scoring
            </Link>
            <Link href="/performance" className="text-slate-700 dark:text-slate-200 hover:text-blue-600 dark:hover:text-blue-400 px-3 py-2 rounded-lg text-sm font-medium transition-colors">
              Performance
            </Link>
          </nav>





          {/* Compact Right Side Actions */}
          <div className="flex items-center space-x-2">
            
            {/* Notifications - Hidden on small screens */}
            <button className="hidden md:flex relative p-2 rounded-lg bg-slate-100/80 dark:bg-slate-800/80 text-slate-600 dark:text-slate-300 hover:bg-slate-200 dark:hover:bg-slate-700 transition-all duration-200">
              <svg className="w-4 h-4" fill="none" stroke="currentColor" viewBox="0 0 24 24">
                <path strokeLinecap="round" strokeLinejoin="round" strokeWidth={2} d="M15 17h5l-5 5v-5zM10.5 3.75a6 6 0 0 1 6 6v2.25l2.25 2.25v2.25H2.25V14.25L4.5 12V9.75a6 6 0 0 1 6-6z" />
              </svg>
              <div className="absolute -top-0.5 -right-0.5 w-2 h-2 bg-red-500 rounded-full"></div>
            </button>


            {/* Dark Mode Toggle */}
            <button
              onClick={toggleDarkMode}
              className="p-2 rounded-lg bg-slate-100/80 dark:bg-slate-800/80 text-slate-600 dark:text-slate-300 hover:bg-slate-200 dark:hover:bg-slate-700 transition-all duration-200"
              aria-label="Toggle dark mode"
            >
              <div className="relative w-4 h-4">
                <svg 
                  className={`absolute inset-0 transition-all duration-300 ${isDarkMode ? 'opacity-0 rotate-180' : 'opacity-100 rotate-0'}`} 
                  fill="none" 
                  stroke="currentColor" 
                  viewBox="0 0 24 24"
                >
                  <path strokeLinecap="round" strokeLinejoin="round" strokeWidth={2} d="M20.354 15.354A9 9 0 018.646 3.646 9.003 9.003 0 0012 21a9.003 9.003 0 008.354-5.646z" />
                </svg>
                <svg 
                  className={`absolute inset-0 transition-all duration-300 ${isDarkMode ? 'opacity-100 rotate-0' : 'opacity-0 -rotate-180'}`} 
                  fill="none" 
                  stroke="currentColor" 
                  viewBox="0 0 24 24"
                >
                  <path strokeLinecap="round" strokeLinejoin="round" strokeWidth={2} d="M12 3v1m0 16v1m9-9h-1M4 12H3m15.364 6.364l-.707-.707M6.343 6.343l-.707-.707m12.728 0l-.707.707M6.343 17.657l-.707.707M16 12a4 4 0 11-8 0 4 4 0 018 0z" />
                </svg>
              </div>
            </button>

            {/* Connect Wallet Button - Responsive */}
            <button className="hidden sm:flex items-center space-x-2 bg-gradient-to-r from-blue-600 to-purple-600 hover:from-blue-700 hover:to-purple-700 text-white px-3 py-2 rounded-lg text-sm font-medium transition-all duration-300 shadow-md hover:shadow-lg">
              <svg className="w-4 h-4" fill="none" stroke="currentColor" viewBox="0 0 24 24">
                <path strokeLinecap="round" strokeLinejoin="round" strokeWidth={2} d="M17 9V7a2 2 0 00-2-2H5a2 2 0 00-2 2v6a2 2 0 002 2h2m2 4h10a2 2 0 002-2v-6a2 2 0 00-2-2H9a2 2 0 00-2 2v6a2 2 0 002 2zm7-5a2 2 0 11-4 0 2 2 0 014 0z" />
              </svg>
              <span className="hidden lg:inline">Connect</span>
>>>>>>> bb869c59
            </button>

            {/* Mobile Menu Button */}
            <button
              onClick={toggleMobileMenu}
<<<<<<< HEAD
              className="lg:hidden p-1.5 sm:p-2 rounded-lg bg-slate-100 dark:bg-slate-800 text-slate-600 dark:text-slate-300 hover:bg-slate-200 dark:hover:bg-slate-700 transition-colors focus:ring-2 focus:ring-blue-500 focus:ring-offset-2"
              aria-label="Toggle mobile menu"
            >
              <svg className="w-4 h-4 sm:w-5 sm:h-5" fill="none" stroke="currentColor" viewBox="0 0 24 24">
                <path strokeLinecap="round" strokeLinejoin="round" strokeWidth={2} d="M4 6h16M4 12h16M4 18h16"></path>
              </svg>
=======
              className="xl:hidden p-2 rounded-lg bg-slate-100/80 dark:bg-slate-800/80 text-slate-600 dark:text-slate-300 hover:bg-slate-200 dark:hover:bg-slate-700 transition-all duration-200"
              aria-label="Toggle mobile menu"
            >
              <div className="relative w-4 h-4">
                <span className={`absolute block w-4 h-0.5 bg-current transition-all duration-300 ${isMobileMenuOpen ? 'rotate-45 top-1.5' : 'top-0.5'}`}></span>
                <span className={`absolute block w-4 h-0.5 bg-current transition-all duration-300 top-1.5 ${isMobileMenuOpen ? 'opacity-0' : 'opacity-100'}`}></span>
                <span className={`absolute block w-4 h-0.5 bg-current transition-all duration-300 ${isMobileMenuOpen ? '-rotate-45 top-1.5' : 'top-2.5'}`}></span>
              </div>
>>>>>>> bb869c59
            </button>
          </div>
        </div>

<<<<<<< HEAD
        {/* Mobile Navigation */}
        {isMobileMenuOpen && (
          <div className="lg:hidden mt-3 sm:mt-4 pb-3 sm:pb-4 border-t border-slate-200 dark:border-slate-700 animate-in slide-in-from-top-2 duration-200">
            <nav className="grid grid-cols-2 sm:grid-cols-3 gap-2 sm:gap-3 pt-3 sm:pt-4">
              <Link className="text-slate-700 dark:text-slate-200 hover:text-blue-600 dark:hover:text-blue-400 hover:bg-slate-50 dark:hover:bg-slate-800 px-2 sm:px-3 py-2.5 sm:py-3 rounded-lg text-xs sm:text-sm font-medium transition-all text-center focus:ring-2 focus:ring-blue-500 focus:ring-offset-2" href="/">
                Dashboard
              </Link>
              <Link className="text-slate-700 dark:text-slate-200 hover:text-blue-600 dark:hover:text-blue-400 hover:bg-slate-50 dark:hover:bg-slate-800 px-2 sm:px-3 py-2.5 sm:py-3 rounded-lg text-xs sm:text-sm font-medium transition-all text-center focus:ring-2 focus:ring-blue-500 focus:ring-offset-2" href="/agents">
                Agents
              </Link>
              <Link className="text-slate-700 dark:text-slate-200 hover:text-blue-600 dark:hover:text-blue-400 hover:bg-slate-50 dark:hover:bg-slate-800 px-2 sm:px-3 py-2.5 sm:py-3 rounded-lg text-xs sm:text-sm font-medium transition-all text-center focus:ring-2 focus:ring-blue-500 focus:ring-offset-2" href="/risk">
                <span className="hidden sm:inline">Risk Monitor</span>
                <span className="sm:hidden">Risk</span>
              </Link>
              <Link className="text-slate-700 dark:text-slate-200 hover:text-blue-600 dark:hover:text-blue-400 hover:bg-slate-50 dark:hover:bg-slate-800 px-2 sm:px-3 py-2.5 sm:py-3 rounded-lg text-xs sm:text-sm font-medium transition-all text-center focus:ring-2 focus:ring-blue-500 focus:ring-offset-2" href="/credit">
                <span className="hidden sm:inline">Credit Vaults</span>
                <span className="sm:hidden">Credit</span>
              </Link>
              <Link className="text-slate-700 dark:text-slate-200 hover:text-blue-600 dark:hover:text-blue-400 hover:bg-slate-50 dark:hover:bg-slate-800 px-2 sm:px-3 py-2.5 sm:py-3 rounded-lg text-xs sm:text-sm font-medium transition-all text-center focus:ring-2 focus:ring-blue-500 focus:ring-offset-2" href="/verification">
                <span className="hidden sm:inline">Verification</span>
                <span className="sm:hidden">Verify</span>
              </Link>
              <Link className="text-slate-700 dark:text-slate-200 hover:text-blue-600 dark:hover:text-blue-400 hover:bg-slate-50 dark:hover:bg-slate-800 px-2 sm:px-3 py-2.5 sm:py-3 rounded-lg text-xs sm:text-sm font-medium transition-all text-center focus:ring-2 focus:ring-blue-500 focus:ring-offset-2" href="/analytics">
                Analytics
              </Link>
            </nav>
          </div>
        )}
=======
        {/* Compact Mobile Navigation */}
        <div className={`xl:hidden overflow-hidden transition-all duration-300 ${
          isMobileMenuOpen ? 'max-h-80 opacity-100' : 'max-h-0 opacity-0'
        }`}>
          <div className="py-3 border-t border-slate-200/50 dark:border-slate-700/50">
            <nav className="grid grid-cols-2 gap-1">
              {navigation.map((item) => {
                const isActive = pathname === item.href;
                return (
                  <Link
                    key={item.name}
                    href={item.href}
                    onClick={() => setIsMobileMenuOpen(false)}
                    className={`flex items-center space-x-2 px-3 py-2 rounded-lg text-sm font-medium transition-all duration-200 ${
                      isActive
                        ? 'text-blue-600 dark:text-blue-400 bg-blue-50 dark:bg-blue-900/30'
                        : 'text-slate-700 dark:text-slate-300 hover:text-blue-600 dark:hover:text-blue-400 hover:bg-slate-50 dark:hover:bg-slate-800/50'
                    }`}
                  >
                    <span className="text-base">{item.icon}</span>
                    <span className="truncate">{item.name}</span>
                    {isActive && (
                      <div className="ml-auto w-1.5 h-1.5 bg-blue-500 rounded-full"></div>
                    )}
                  </Link>
                );
              })}
            </nav>
            
            {/* Mobile Connect Wallet */}
            <button className="w-full flex items-center justify-center space-x-2 bg-gradient-to-r from-blue-600 to-purple-600 text-white px-3 py-2 rounded-lg text-sm font-medium mt-3 transition-all duration-300 shadow-md">
              <svg className="w-4 h-4" fill="none" stroke="currentColor" viewBox="0 0 24 24">
                <path strokeLinecap="round" strokeLinejoin="round" strokeWidth={2} d="M17 9V7a2 2 0 00-2-2H5a2 2 0 00-2 2v6a2 2 0 002 2h2m2 4h10a2 2 0 002-2v-6a2 2 0 00-2-2H9a2 2 0 00-2 2v6a2 2 0 002 2zm7-5a2 2 0 11-4 0 2 2 0 014 0z" />
              </svg>
              <span>Connect Wallet</span>
            </button>
          </div>
        </div>
>>>>>>> bb869c59
      </div>
    </header>
  );
}<|MERGE_RESOLUTION|>--- conflicted
+++ resolved
@@ -2,8 +2,7 @@
 
 import { useState, useEffect } from 'react';
 import Link from 'next/link';
-<<<<<<< HEAD
-=======
+ 
 import { usePathname } from 'next/navigation';
 
 const navigation = [
@@ -16,12 +15,12 @@
   { name: 'Scoring', href: '/scoring', icon: '🎯' },
   { name: 'Performance', href: '/performance', icon: '⚡' },
 ];
->>>>>>> bb869c59
+
 
 export function Header() {
   const [isMobileMenuOpen, setIsMobileMenuOpen] = useState(false);
   const [isDarkMode, setIsDarkMode] = useState(false);
-<<<<<<< HEAD
+
 
   useEffect(() => {
     // Check for saved dark mode preference
@@ -32,38 +31,7 @@
     const shouldUseDark = savedDarkMode || savedTheme === 'dark' || (!savedTheme && !localStorage.getItem('darkMode') && prefersDark);
     
     setIsDarkMode(shouldUseDark);
-    
-=======
-  const [isScrolled, setIsScrolled] = useState(false);
-
-  const pathname = usePathname();
-
-
-  useEffect(() => {
-    // Check for saved dark mode preference or system preference
-    const savedTheme = localStorage.getItem('theme');
-    const prefersDark = window.matchMedia('(prefers-color-scheme: dark)').matches;
-    
-    const shouldBeDark = savedTheme === 'dark' || (!savedTheme && prefersDark);
-    setIsDarkMode(shouldBeDark);
-    
-    if (shouldBeDark) {
-      document.documentElement.classList.add('dark');
-    } else {
-      document.documentElement.classList.remove('dark');
-    }
-  }, []);
-
-
-    // Check for saved dark mode preference
-    const savedDarkMode = localStorage.getItem('darkMode') === 'true';
-    const prefersDark = window.matchMedia('(prefers-color-scheme: dark)').matches;
-    
-    const shouldUseDark = savedDarkMode || (!localStorage.getItem('darkMode') && prefersDark);
-    setIsDarkMode(shouldUseDark);
-    
-    // Apply dark mode to document
->>>>>>> bb869c59
+     
     if (shouldUseDark) {
       document.documentElement.classList.add('dark');
     }
@@ -74,11 +42,10 @@
   const toggleDarkMode = () => {
     const newDarkMode = !isDarkMode;
     setIsDarkMode(newDarkMode);
-<<<<<<< HEAD
+
 
     localStorage.setItem('darkMode', newDarkMode.toString());
-=======
->>>>>>> bb869c59
+ 
     localStorage.setItem('theme', newDarkMode ? 'dark' : 'light');
     
     if (newDarkMode) {
@@ -93,7 +60,7 @@
   };
 
   return (
-<<<<<<< HEAD
+
     <header className="border-b border-slate-200 dark:border-slate-700 bg-white/80 dark:bg-slate-900/80 backdrop-blur-sm sticky top-0 z-50">
       <div className="container mx-auto px-3 sm:px-4 lg:px-6 xl:px-8 py-3 sm:py-4 lg:py-5">
         <div className="flex items-center justify-between">
@@ -107,31 +74,7 @@
               <span className="sm:hidden">bond</span>
             </span>
           </div>
-=======
-    <header className={`sticky top-0 z-50 transition-all duration-300 ${
-      isScrolled 
-        ? 'bg-white/95 dark:bg-slate-900/95 backdrop-blur-xl border-b border-slate-200/50 dark:border-slate-700/50 shadow-lg' 
-        : 'bg-white/80 dark:bg-slate-900/80 backdrop-blur-sm border-b border-slate-200/30 dark:border-slate-700/30'
-    }`}>
-      <div className="max-w-7xl mx-auto px-4 sm:px-6 lg:px-8">
-        <div className="flex items-center justify-between h-14">
-          
-          {/* Compact Logo */}
-          <Link href="/" className="flex items-center space-x-2 group">
-            <div className="relative">
-              <div className="w-8 h-8 bg-gradient-to-br from-blue-600 via-purple-600 to-indigo-600 rounded-lg flex items-center justify-center shadow-md group-hover:shadow-lg transition-all duration-300 group-hover:scale-105">
-                <span className="text-white font-bold text-sm">B</span>
-              </div>
-              <div className="absolute inset-0 bg-gradient-to-br from-blue-400/30 via-purple-400/30 to-indigo-400/30 rounded-lg blur-md opacity-0 group-hover:opacity-100 transition-opacity duration-300"></div>
-            </div>
-            <div className="hidden sm:block">
-              <span className="font-bold text-lg bg-gradient-to-r from-blue-600 via-purple-600 to-indigo-600 bg-clip-text text-transparent">
-                bond.credit
-              </span>
-            </div>
-          </Link>
->>>>>>> bb869c59
-          
+ 
           {/* Desktop Navigation */}
           <nav className="hidden lg:flex xl:space-x-8 lg:space-x-6 2xl:space-x-10">
             <Link href="/" className="text-slate-700 dark:text-slate-200 hover:text-blue-600 dark:hover:text-blue-400 hover:bg-slate-50 dark:hover:bg-slate-800 px-2 lg:px-3 xl:px-4 py-2 lg:py-2.5 rounded-lg xl:rounded-xl text-sm lg:text-base font-medium transition-all duration-200 whitespace-nowrap">
@@ -152,7 +95,7 @@
             <Link href="/analytics" className="text-slate-700 dark:text-slate-200 hover:text-blue-600 dark:hover:text-blue-400 hover:bg-slate-50 dark:hover:bg-slate-800 px-2 lg:px-3 xl:px-4 py-2 lg:py-2.5 rounded-lg xl:rounded-xl text-sm lg:text-base font-medium transition-all duration-200 whitespace-nowrap">
               Analytics
             </Link>
-<<<<<<< HEAD
+
           </nav>
 
           {/* Right Side Actions */}
@@ -175,91 +118,25 @@
             {/* Mobile Connect Button */}
             <button className="md:hidden bg-gradient-to-r from-blue-600 to-purple-600 hover:from-blue-700 hover:to-purple-700 text-white px-2 sm:px-3 py-1.5 sm:py-2 rounded-lg font-medium transition-all duration-300 text-xs sm:text-sm focus:ring-2 focus:ring-blue-500 focus:ring-offset-2">
               Connect
-=======
-            <Link href="/scoring" className="text-slate-700 dark:text-slate-200 hover:text-blue-600 dark:hover:text-blue-400 px-3 py-2 rounded-lg text-sm font-medium transition-colors">
-              Scoring
-            </Link>
-            <Link href="/performance" className="text-slate-700 dark:text-slate-200 hover:text-blue-600 dark:hover:text-blue-400 px-3 py-2 rounded-lg text-sm font-medium transition-colors">
-              Performance
-            </Link>
-          </nav>
-
-
-
-
-
-          {/* Compact Right Side Actions */}
-          <div className="flex items-center space-x-2">
-            
-            {/* Notifications - Hidden on small screens */}
-            <button className="hidden md:flex relative p-2 rounded-lg bg-slate-100/80 dark:bg-slate-800/80 text-slate-600 dark:text-slate-300 hover:bg-slate-200 dark:hover:bg-slate-700 transition-all duration-200">
-              <svg className="w-4 h-4" fill="none" stroke="currentColor" viewBox="0 0 24 24">
-                <path strokeLinecap="round" strokeLinejoin="round" strokeWidth={2} d="M15 17h5l-5 5v-5zM10.5 3.75a6 6 0 0 1 6 6v2.25l2.25 2.25v2.25H2.25V14.25L4.5 12V9.75a6 6 0 0 1 6-6z" />
-              </svg>
-              <div className="absolute -top-0.5 -right-0.5 w-2 h-2 bg-red-500 rounded-full"></div>
-            </button>
-
-
-            {/* Dark Mode Toggle */}
-            <button
-              onClick={toggleDarkMode}
-              className="p-2 rounded-lg bg-slate-100/80 dark:bg-slate-800/80 text-slate-600 dark:text-slate-300 hover:bg-slate-200 dark:hover:bg-slate-700 transition-all duration-200"
-              aria-label="Toggle dark mode"
-            >
-              <div className="relative w-4 h-4">
-                <svg 
-                  className={`absolute inset-0 transition-all duration-300 ${isDarkMode ? 'opacity-0 rotate-180' : 'opacity-100 rotate-0'}`} 
-                  fill="none" 
-                  stroke="currentColor" 
-                  viewBox="0 0 24 24"
-                >
-                  <path strokeLinecap="round" strokeLinejoin="round" strokeWidth={2} d="M20.354 15.354A9 9 0 018.646 3.646 9.003 9.003 0 0012 21a9.003 9.003 0 008.354-5.646z" />
-                </svg>
-                <svg 
-                  className={`absolute inset-0 transition-all duration-300 ${isDarkMode ? 'opacity-100 rotate-0' : 'opacity-0 -rotate-180'}`} 
-                  fill="none" 
-                  stroke="currentColor" 
-                  viewBox="0 0 24 24"
-                >
-                  <path strokeLinecap="round" strokeLinejoin="round" strokeWidth={2} d="M12 3v1m0 16v1m9-9h-1M4 12H3m15.364 6.364l-.707-.707M6.343 6.343l-.707-.707m12.728 0l-.707.707M6.343 17.657l-.707.707M16 12a4 4 0 11-8 0 4 4 0 018 0z" />
-                </svg>
-              </div>
-            </button>
-
-            {/* Connect Wallet Button - Responsive */}
-            <button className="hidden sm:flex items-center space-x-2 bg-gradient-to-r from-blue-600 to-purple-600 hover:from-blue-700 hover:to-purple-700 text-white px-3 py-2 rounded-lg text-sm font-medium transition-all duration-300 shadow-md hover:shadow-lg">
-              <svg className="w-4 h-4" fill="none" stroke="currentColor" viewBox="0 0 24 24">
-                <path strokeLinecap="round" strokeLinejoin="round" strokeWidth={2} d="M17 9V7a2 2 0 00-2-2H5a2 2 0 00-2 2v6a2 2 0 002 2h2m2 4h10a2 2 0 002-2v-6a2 2 0 00-2-2H9a2 2 0 00-2 2v6a2 2 0 002 2zm7-5a2 2 0 11-4 0 2 2 0 014 0z" />
-              </svg>
-              <span className="hidden lg:inline">Connect</span>
->>>>>>> bb869c59
+ 
             </button>
 
             {/* Mobile Menu Button */}
             <button
               onClick={toggleMobileMenu}
-<<<<<<< HEAD
+
               className="lg:hidden p-1.5 sm:p-2 rounded-lg bg-slate-100 dark:bg-slate-800 text-slate-600 dark:text-slate-300 hover:bg-slate-200 dark:hover:bg-slate-700 transition-colors focus:ring-2 focus:ring-blue-500 focus:ring-offset-2"
               aria-label="Toggle mobile menu"
             >
               <svg className="w-4 h-4 sm:w-5 sm:h-5" fill="none" stroke="currentColor" viewBox="0 0 24 24">
                 <path strokeLinecap="round" strokeLinejoin="round" strokeWidth={2} d="M4 6h16M4 12h16M4 18h16"></path>
               </svg>
-=======
-              className="xl:hidden p-2 rounded-lg bg-slate-100/80 dark:bg-slate-800/80 text-slate-600 dark:text-slate-300 hover:bg-slate-200 dark:hover:bg-slate-700 transition-all duration-200"
-              aria-label="Toggle mobile menu"
-            >
-              <div className="relative w-4 h-4">
-                <span className={`absolute block w-4 h-0.5 bg-current transition-all duration-300 ${isMobileMenuOpen ? 'rotate-45 top-1.5' : 'top-0.5'}`}></span>
-                <span className={`absolute block w-4 h-0.5 bg-current transition-all duration-300 top-1.5 ${isMobileMenuOpen ? 'opacity-0' : 'opacity-100'}`}></span>
-                <span className={`absolute block w-4 h-0.5 bg-current transition-all duration-300 ${isMobileMenuOpen ? '-rotate-45 top-1.5' : 'top-2.5'}`}></span>
-              </div>
->>>>>>> bb869c59
+ 
             </button>
           </div>
         </div>
 
-<<<<<<< HEAD
+
         {/* Mobile Navigation */}
         {isMobileMenuOpen && (
           <div className="lg:hidden mt-3 sm:mt-4 pb-3 sm:pb-4 border-t border-slate-200 dark:border-slate-700 animate-in slide-in-from-top-2 duration-200">
@@ -288,46 +165,7 @@
             </nav>
           </div>
         )}
-=======
-        {/* Compact Mobile Navigation */}
-        <div className={`xl:hidden overflow-hidden transition-all duration-300 ${
-          isMobileMenuOpen ? 'max-h-80 opacity-100' : 'max-h-0 opacity-0'
-        }`}>
-          <div className="py-3 border-t border-slate-200/50 dark:border-slate-700/50">
-            <nav className="grid grid-cols-2 gap-1">
-              {navigation.map((item) => {
-                const isActive = pathname === item.href;
-                return (
-                  <Link
-                    key={item.name}
-                    href={item.href}
-                    onClick={() => setIsMobileMenuOpen(false)}
-                    className={`flex items-center space-x-2 px-3 py-2 rounded-lg text-sm font-medium transition-all duration-200 ${
-                      isActive
-                        ? 'text-blue-600 dark:text-blue-400 bg-blue-50 dark:bg-blue-900/30'
-                        : 'text-slate-700 dark:text-slate-300 hover:text-blue-600 dark:hover:text-blue-400 hover:bg-slate-50 dark:hover:bg-slate-800/50'
-                    }`}
-                  >
-                    <span className="text-base">{item.icon}</span>
-                    <span className="truncate">{item.name}</span>
-                    {isActive && (
-                      <div className="ml-auto w-1.5 h-1.5 bg-blue-500 rounded-full"></div>
-                    )}
-                  </Link>
-                );
-              })}
-            </nav>
-            
-            {/* Mobile Connect Wallet */}
-            <button className="w-full flex items-center justify-center space-x-2 bg-gradient-to-r from-blue-600 to-purple-600 text-white px-3 py-2 rounded-lg text-sm font-medium mt-3 transition-all duration-300 shadow-md">
-              <svg className="w-4 h-4" fill="none" stroke="currentColor" viewBox="0 0 24 24">
-                <path strokeLinecap="round" strokeLinejoin="round" strokeWidth={2} d="M17 9V7a2 2 0 00-2-2H5a2 2 0 00-2 2v6a2 2 0 002 2h2m2 4h10a2 2 0 002-2v-6a2 2 0 00-2-2H9a2 2 0 00-2 2v6a2 2 0 002 2zm7-5a2 2 0 11-4 0 2 2 0 014 0z" />
-              </svg>
-              <span>Connect Wallet</span>
-            </button>
-          </div>
-        </div>
->>>>>>> bb869c59
+        
       </div>
     </header>
   );
